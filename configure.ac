#
# Keepalived OpenSource project.
#
# Configuration template file for keepalived.
# autoconf will generate & check deps for proper compilation
#
# Copyright (C) 2001-2017 Alexandre Cassen, <acassen@linux-vs.org>

AC_DEFUN([add_to_var], [$1="$$1 $2"])
AC_DEFUN([add_to_var_ind], [eval $1=\"\$$1 $2\"]) dnl "

AC_DEFUN([add_to_var_ind_unique],
  ADD_NEW=
  [ eval var=\$$1
    for item in $2; do
      echo " $var " | $GREP -q " $item "
      if test $? -ne 0; then
	add_to_var([ADD_NEW], [$item])
      fi
    done
    add_to_var_ind([$1], [$ADD_NEW])
  ])

AC_DEFUN([add_pkg_config],
  [ if test -n "$2"; then
      KA_PKG_PFX=$2
    else
      KA_PKG_PFX=KA
    fi
    add_to_var_ind_unique([${KA_PKG_PFX}_CPPFLAGS], [`$PKG_CONFIG --cflags-only-I $1`])
    add_to_var_ind_unique([${KA_PKG_PFX}_CFLAGS], [`$PKG_CONFIG --cflags-only-other $1`])
    add_to_var_ind_unique([${KA_PKG_PFX}_LIBS], [`$PKG_CONFIG --libs $1`])

    if test .$3 = .remove-requires; then
      REQUIRES=`$PKG_CONFIG --print-requires $1`
      eval var=\$${KA_PKG_PFX}_LIBS
      for r in $REQUIRES; do
	REQ_LIBS=`$PKG_CONFIG --libs $r`
	for l in $REQ_LIBS; do
	  var=`echo " $var " | sed -e "s/ $l / /g"`
	done
      done
      var=`echo $var | sed -e "s/^ *//" -e "s/  *$//"`
      eval ${KA_PKG_PFX}_LIBS="\"$var\""
    fi
  ])

AC_DEFUN([add_pkg_config_without_libs],
  [ if test -n "$2"; then
      KA_PKG_PFX=$2
    else
      KA_PKG_PFX=KA
    fi
    add_to_var_ind_unique([${KA_PKG_PFX}_CPPFLAGS], [$($PKG_CONFIG --cflags-only-I $1)])
    add_to_var_ind_unique([${KA_PKG_PFX}_CFLAGS], [$($PKG_CONFIG --cflags-only-other $1)])
  ])

AC_DEFUN([add_config_opt], [add_to_var([CONFIG_OPTIONS], [$1])])

AC_DEFUN([add_system_opt], [add_to_var([SYSTEM_OPTIONS], [$1])])

AC_DEFUN([get_lib_name],
  [
    if test $LDD = :; then
      AC_MSG_ERROR([ldd is required for dynamic run-time linking support])
    fi

    SAV_LIBS="$LIBS"
    LIBS=-l$1
    AC_LINK_IFELSE([AC_LANG_SOURCE([[
      extern void $2(void);
      int main(void)
      {
	$2();
        return 0;
      }
    ]])], [
      LIB_DETAILS=`$LDD ./conftest$EXEEXT | grep $1.so | sed -e "s/^[[ \t]]*//"`
      LIB_NAME=`echo $LIB_DETAILS | sed -e "s/ .*//"`
    ],[
    ])
    LIBS="$SAV_LIBS"
  ])

# AS_VAR_COPY was introduced in autoconf 2.63b.
# Remove the following definition once require autoconf >= 2.64.
m4_ifndef([AS_VAR_COPY],
[m4_define([AS_VAR_COPY],
[AS_LITERAL_IF([$1[]$2], [$1=$$2], [eval $1=\$$2])])])

dnl ----[ Process this file with autoconf to produce a configure script ]----
AC_PREREQ([2.63])
AC_INIT([Keepalived], [1.3.7], [keepalived-devel@lists.sourceforge.net], [], [http://www.keepalived.org/])
AM_INIT_AUTOMAKE([-Wall -Werror -Woverride foreign])

AC_CONFIG_SRCDIR([keepalived/core/main.c])

AC_CONFIG_HEADERS([lib/config.h])
AH_TOP(
  [
#ifndef _CONFIG_H
#define _CONFIG_H
  ])
AH_BOTTOM(
  [
#ifndef _GNU_SOURCE
#define _GNU_SOURCE
#endif

#endif])

AC_CONFIG_FILES([Makefile keepalived/Makefile lib/Makefile keepalived/core/Makefile keepalived.spec \
		 genhash/Makefile keepalived/check/Makefile keepalived/vrrp/Makefile doc/Makefile \
		 bin_install/Makefile keepalived/dbus/Makefile keepalived/etc/Makefile \
		 keepalived/etc/init/Makefile keepalived/etc/init.d/Makefile])

MAINTAINERCLEANFILES="*~ *.orig *.rej core core.*"
AC_SUBST(MAINTAINERCLEANFILES)
CONFIG_OPTIONS=
SYSTEM_OPTIONS

AM_SILENT_RULES([yes])

PKG_PROG_PKG_CONFIG

dnl ----[ Keepalived specific configure options ]----
AC_ARG_ENABLE(lvs-syncd,
  [AS_HELP_STRING([--disable-lvs-syncd], [do not use LVS synchronization daemon])])
AC_ARG_ENABLE(lvs,
  [AS_HELP_STRING([--disable-lvs], [do not use the LVS framework])])
AC_ARG_ENABLE(lvs-64bit-stats,
  [AS_HELP_STRING([--disable-lvs-64bit-stats], [do not use the LVS 64-bit stats])])
AC_ARG_ENABLE(vrrp,
  [AS_HELP_STRING([--disable-vrrp], [do not use the VRRP framework])])
AC_ARG_WITH(kernel-dir,
  [AS_HELP_STRING([--with-kernel-dir=DIR], [path to linux kernel source directory])],
  [AS_HELP_STRING([kernel_src_path="$withval"],], [[kernel_src_path=""])])
AC_ARG_ENABLE(fwmark,
  [AS_HELP_STRING([--disable-fwmark], [compile without SO_MARK support])])
AC_ARG_ENABLE(snmp,
  [AS_HELP_STRING([--enable-snmp], [compile with SNMP support])])
AC_ARG_ENABLE(snmp-vrrp,
  [AS_HELP_STRING([--enable-snmp-vrrp], [compile with SNMP vrrp support])])
AC_ARG_ENABLE(snmp-keepalived,
  [AS_HELP_STRING([--enable-snmp-keepalived], [obsolete - use --enable-snmp-vrrp])])
AC_ARG_ENABLE(snmp-checker,
  [AS_HELP_STRING([--enable-snmp-checker], [compile with SNMP checker support])])
AC_ARG_ENABLE(snmp-rfc,
  [AS_HELP_STRING([--enable-snmp-rfc], [compile with SNMP RFC2787 (VRRPv2) and SNMP RFC6527 (VRRPv3) support])])
AC_ARG_ENABLE(snmp-rfcv2,
  [AS_HELP_STRING([--enable-snmp-rfcv2], [compile with SNMP RFC2787 (VRRPv2) support])])
AC_ARG_ENABLE(snmp-rfcv3,
  [AS_HELP_STRING([--enable-snmp-rfcv3], [compile with SNMP RFC6257 (VRRPv3) support])])
AC_ARG_ENABLE(snmp-reply-v3-for-v2,
  [AS_HELP_STRING([--disable-snmp-reply-v3-for-v2], [disable RFC6257 responses for VRRPv2 instances])])
AC_ARG_ENABLE(dbus,
  [AS_HELP_STRING([--enable-dbus], [compile with dbus support])])
AC_ARG_ENABLE(dbus-create-instance,
  [AS_HELP_STRING([--enable-dbus-create-instance], [compile with dbus support for creating instances])])
AC_ARG_ENABLE(sha1,
  [AS_HELP_STRING([--enable-sha1], [compile with SHA1 support])])
AC_ARG_WITH(init,
  [AS_HELP_STRING([--with-init=(upstart|systemd|SYSV|SUSE|openrc)], [specify init type])],
  [init_type="$withval"], [init_type=""])
AC_ARG_ENABLE(vrrp-auth,
  [AS_HELP_STRING([--disable-vrrp-auth], [compile without VRRP authentication])])
AC_ARG_ENABLE(chksum_compat,
  [AS_HELP_STRING([--disable-checksum_compat], [compile without v1.3.7 and earlier VRRPv3 unicast checksum compatibility])])
AC_ARG_ENABLE(routes,
  [AS_HELP_STRING([--disable-routes], [compile without ip rules/routes])])
AC_ARG_ENABLE(gnu-std-paths,
  [AS_HELP_STRING([--enable-gnu-std-paths], [use GNU standard paths for pid files etc])])
AC_ARG_ENABLE(dynamic-linking,
  [AS_HELP_STRING([--enable-dynamic-linking], [compile with/without dynamically linked libiptc/libipset])])
AC_ARG_ENABLE(libiptc-dynamic,
  [AS_HELP_STRING([--enable-libiptc-dynamic], [compile with libiptc dynamically linked])])
AC_ARG_ENABLE(libipset-dynamic,
  [AS_HELP_STRING([--disable-libipset-dynamic], [compile with libipset statically linked])])
AC_ARG_ENABLE(libxtables-dynamic,
  [AS_HELP_STRING([--enable-libxtables-dynamic], [compile with libxtables dynamically linked])])
AC_ARG_ENABLE(libnl-dynamic,
  [AS_HELP_STRING([--enable-libnl-dynamic], [compile with libnl dynamically linked])])
AC_ARG_ENABLE(libiptc,
  [AS_HELP_STRING([--disable-libiptc], [compile without libiptc])])
AC_ARG_ENABLE(libipset,
  [AS_HELP_STRING([--disable-libipset], [compile without libipset])])
AC_ARG_ENABLE(libnl,
  [AS_HELP_STRING([--disable-libnl], [compile without libnl])])
AC_ARG_ENABLE(mem-check,
  [AS_HELP_STRING([--enable-mem-check], [compile with memory alloc checking])])
AC_ARG_ENABLE(mem-check-log,
  [AS_HELP_STRING([--enable-mem-check-log], [compile with memory alloc checking writing to syslog])])
AC_ARG_ENABLE(debug,
  [AS_HELP_STRING([--enable-debug], [compile with debugging flags])])
AC_ARG_ENABLE(stacktrace,
  [AS_HELP_STRING([--enable-stacktrace], [compile with stacktrace support])])
AC_ARG_ENABLE(dump-threads,
  [  --enable-dump-threads   compile with thread dumping support])
AC_ARG_ENABLE(profile,
  [AS_HELP_STRING([--enable-profile], [compile with profiling flags])])
AC_ARG_ENABLE(conversion-checks,
  [AS_HELP_STRING([--enable-conversion-checks], [compile with conversion warnings if sensible])])
AC_ARG_ENABLE(force-conversion-checks,
  [AS_HELP_STRING([--enable-force-conversion-checks], [compile with conversion warnings])])
AC_ARG_ENABLE(Werror,
  [AS_HELP_STRING([--enable-Werror], [compile with warnings being errors])])
AC_ARG_ENABLE(json,
  [AS_HELP_STRING([--enable-json], [compile with signal to dump configuration and stats as json])])

AC_ARG_WITH([systemdsystemunitdir],
        AS_HELP_STRING([--with-systemdsystemunitdir=DIR], [Directory for systemd service files]),
        [], [with_systemdsystemunitdir=$($PKG_CONFIG --variable=systemdsystemunitdir systemd)])

# Set the kernel headers path
if test -n "$kernel_src_path"; then
  kernelinc="-I$kernel_src_path/include"
elif test ! -d /usr/include/linux -a \
            -d /usr/src/linux/include; then
  kernelinc="-I/usr/src/linux/include"
else
  kernelinc=
fi

# Checks for programs.
AC_PROG_CC
AC_PROG_MAKE_SET
AC_PROG_INSTALL
AC_PROG_RANLIB
AC_PROG_GREP
AC_PROG_LN_S
AC_PROG_SED
AC_CHECK_TOOL(STRIP,strip)
AC_CHECK_TOOL(LDD,ldd)

m4_ifdef([AM_PROG_AR], [AM_PROG_AR])
ARFLAGS=cr
AC_SUBST(ARFLAGS)

# AC_PROG_LIBTOOL

KA_CPPFLAGS="$kernelinc"
KA_CFLAGS="-Wall -Wunused -Wstrict-prototypes -Wextra -g -O2"
KA_LDFLAGS=
KA_LIBS=
NEED_LIBDL=No
#KA_LIBTOOLFLAGS =

if test "$enable_conversion_checks" = yes; then
  # Check if we can sensibly enable -Wconversion
  AC_MSG_CHECKING([for usable -Wconversion])
  SAV_CFLAGS="$CFLAGS"
  CFLAGS="-Wconversion -O2  -Wp,-D_FORTIFY_SOURCE=2  -Werror"
  AC_COMPILE_IFELSE([AC_LANG_SOURCE([[
    #include <sys/types.h>
    #include <sys/select.h>
    #include <stdint.h>
    #include <stdbool.h>
    #include <linux/rtnetlink.h>

    #define VAL	255

    static void
    fun(uint8_t val)
    {
    }

    int main(int argc, char**argv)
    {
      fd_set set;
      uint8_t	val = 42;
      unsigned u;
      bool b;
      size_t size = 17;
      char c[2];
      char *c_ptr = c;
      struct rtattr rta;
      struct rtattr *rta_p = &rta;

      FD_SET(argc+1, &set);

      fun(argc == VAL ? VAL : val);

      //      vrrp->lower_prio_no_advert = vrrp->strict_mode ? true : global_data->vrrp_lower_prio_no_advert;
      u = u ? true : b;

      size = RTA_LENGTH(size);
      c_ptr = RTA_DATA(c_ptr);
      rta_p = RTA_NEXT(rta_p, size);

      val = (u < 256 ) ? u & 0xff : 0;
    }
    ]])],
    [
      AC_MSG_RESULT([yes])
      KA_CFLAGS="$KA_CFLAGS -Wconversion"
    ],
    [
      AC_MSG_RESULT([no])
      AC_MSG_WARN([-Wconversion is not sensible with this compiler. Use --enable-force-conversion-checks to override.])
    ])
  CFLAGS="$SAV_CFLAGS"
elif test "$enable_force_conversion_checks" = yes; then
  KA_CFLAGS="$KA_CFLAGS -Wconversion"
fi

if test "$enable_Werror" = yes; then
  KA_CFLAGS="$KA_CFLAGS -Werror"
fi

AC_MSG_CHECKING([for -Wimplicit-fallthrough])
SAV_CFLAGS="$CFLAGS"
CFLAGS="-Wimplicit-fallthrough=3"
AC_COMPILE_IFELSE([AC_LANG_SOURCE([[
  int main(int argc, char**argv)
  {
  }
  ]])],
  [
    AC_MSG_RESULT([yes])
    KA_CFLAGS="$KA_CFLAGS -Wimplicit-fallthrough=3"
  ],
  [
    AC_MSG_RESULT([no])
  ])
CFLAGS="$SAV_CFLAGS"

AC_SUBST(KA_CPPFLAGS)
AC_SUBST(KA_CFLAGS)
AC_SUBST(KA_LDFLAGS)
AC_SUBST(KA_LIBS)
# AC_SUBST(KA_LIBTOOLFLAGS)

# Checks for libraries.

# Checks for header files.
AC_CHECK_HEADERS([arpa/inet.h fcntl.h limits.h netdb.h netinet/in.h stdint.h stdlib.h string.h sys/ioctl.h sys/param.h sys/prctl.h sys/socket.h sys/time.h syslog.h unistd.h],
  [], [AC_MSG_ERROR([Missing/unusable system header file <$ac_header>])])

# check for kernel headers
SAV_CPPFLAGS="$CPPFLAGS"
CPPFLAGS="$CPPFLAGS $kernelinc"
dnl -- <linux/netlink.h> needed <sys/socket.h> until Linux 3.1
dnl -- using AC_CHECK_HEADER causes a horrible error message for the user
NETLINK_EXTRA_INCLUDE=
AC_COMPILE_IFELSE([AC_LANG_SOURCE([[
  #include <linux/netlink.h>
  ]])], [],
  [AC_CHECK_HEADER([linux/netlink.h],
    [
      AC_DEFINE([NETLINK_H_NEEDS_SYS_SOCKET_H], [ 1 ], [Define to 1 if <linux/netlink.h> needs <sys/socket.h>])
      NETLINK_EXTRA_INCLUDE="#include <sys/socket.h>"
    ], [AC_MSG_ERROR([Missing/unusable kernel header file <linux/netlink.h>])],
    [[#include <sys/socket.h>]])])

AC_CHECK_HEADERS([asm/types.h linux/ethtool.h linux/icmpv6.h linux/if_ether.h linux/if_packet.h linux/ip.h linux/sockios.h linux/types.h],
  [], [AC_MSG_ERROR([Missing/unusable kernel header file <$ac_header>])])
AC_CHECK_HEADERS([linux/fib_rules.h linux/if_addr.h linux/if_link.h],
  [], [AC_MSG_ERROR([Missing/unusable kernel header file <$ac_header>])],
  [[$NETLINK_EXTRA_INCLUDE]])
AC_CHECK_HEADERS([linux/if_arp.h],
  [], [AC_MSG_ERROR([Missing/unusable <$ac_header>])],
  [[#include <sys/socket.h>]])
CPPFLAGS="$SAV_CPPFLAGS"

# Checks for typedefs, structures, and compiler characteristics.
AC_HEADER_STDBOOL
AC_C_INLINE
AC_TYPE_INT64_T
AC_TYPE_PID_T
AC_TYPE_SIZE_T
AC_TYPE_UINT16_T
AC_TYPE_UINT32_T
AC_TYPE_UINT64_T
AC_TYPE_UINT8_T
AC_C_CONST

# Checks for library functions.
AC_FUNC_FORK
AC_FUNC_MALLOC
AC_FUNC_REALLOC
AC_CHECK_FUNCS([dup2 getcwd gettimeofday memmove memset select setenv socket strcasecmp strchr strdup strerror strpbrk strstr strtol strtoul uname])
dnl - pipe2() since Linux 2.6.27 and glibc 2.9.
AC_CHECK_FUNCS([pipe2], [add_system_opt([PIPE2])])
dnl - signalfd() since Linux 2.6.22 and glibc 2.8
AC_CHECK_FUNCS([signalfd], [add_system_opt([SIGNALFD])])
dnl - inotify_init1() since Linux 2.6.27
AC_CHECK_FUNCS([inotify_init1], [add_system_opt([INOTIFY_INIT1])])

dnl - Do we want to override dynamic/static linking?
if test -n "$enable_dynamic_linking"; then
  enable_libiptc_dynamic=$enable_dynamic_linking
  enable_libipset_dynamic=$enable_dynamic_linking
  enable_libxtables_dynamic=$enable_dynamic_linking
  enable_libnl_dynamic=$enable_dynamic_linking
fi

# check for missing definition - added in glibc 2.8
AC_CHECK_DECLS([ETHERTYPE_IPV6], [],
  [
    AC_DEFINE([ETHERTYPE_IPV6], [0x86dd], [Defined here if not found in <net/ethernet.h>.])
  ],
  [[#include <net/ethernet.h>]])

BUILD_GENHASH=Yes
dnl ----[ Checks for openssl ]----
# check for openssl headers
NEED_MD5=no
NEED_SSL=no
if test "$enable_vrrp" != no -a \
        "$enable_vrrp_auth" != no; then
  NEED_MD5=yes
fi
if test "$enable_lvs" != no; then
  NEED_MD5=yes
  NEED_SSL=yes
fi
AC_CHECK_HEADERS([openssl/ssl.h openssl/err.h], [],
  [
    if test $NEED_SSL = yes; then
      AC_MSG_ERROR([
  !!! OpenSSL is not properly installed on your system. !!!
  !!! Can not include OpenSSL headers files.            !!!])
    fi
    BUILD_GENHASH=No
    NEED_SSL=no
    break
  ])
AC_CHECK_HEADERS([openssl/md5.h], [],
  [
    if test $NEED_MD5 = yes; then
      AC_MSG_ERROR([
  !!! OpenSSL is not properly installed on your system. !!!
  !!! Can not include OpenSSL MD5 headers files.        !!!])
    fi
    BUILD_GENHASH=No
    NEED_MD5=no
    break
  ])

unset LIBS
AC_CHECK_LIB(crypto, MD5_Init, [],
  [
    if test $NEED_MD5 = yes; then
      AC_MSG_ERROR([OpenSSL MD5 libraries are required])
    fi
    BUILD_GENHASH=No
  ])
if test $NEED_MD5 = yes; then
  add_to_var([KA_LIBS], [$LIBS])
fi
add_to_var([GENHASH_LIBS], [$LIBS])
unset LIBS

AC_CHECK_LIB(ssl, SSL_CTX_new, [],
  [
    if test $NEED_SSL = yes; then
      AC_MSG_ERROR([OpenSSL libraries are required])
    fi
    BUILD_GENHASH=No
  ])
if test $NEED_SSL = yes; then
  add_to_var([KA_LIBS], [$LIBS])
fi
add_to_var([GENHASH_LIBS], [$LIBS])
unset LIBS

if test $BUILD_GENHASH = No; then
  AC_MSG_NOTICE([Unable to build genhash due to missing openssl headers/libraries])
  GENHASH_LIBS=
fi
AC_SUBST([GENHASH_LIBS])
AM_CONDITIONAL([BUILD_GENHASH], [test $BUILD_GENHASH = Yes])

dnl ----[ Checks for libraries ]----
NETLINK_VER=0
IPVS_USE_NL=No
IPV4_DEVCONF=No
if test .${enable_libnl} != .no; then
  $PKG_CONFIG --exists libnl-3.0
  if test $? -eq 0; then
    add_pkg_config([libnl-3.0], [NL3], [remove-requires])
    NL3_LIB=`echo $NL3_LIBS | sed -e "s/-l//g"`
  fi
  AC_CHECK_LIB($NL3_LIB, nl_socket_alloc,
    [
      NETLINK_VER=3
      NEED_NL3=No
      add_pkg_config([libnl-3.0], [NL3])

      if test .$enable_lvs != .no; then
	add_pkg_config([libnl-genl-3.0], [GENL], [remove-requires])
	GENL_LIB=`echo $GENL_LIBS | sed -e "s/-l//g"`
	AC_CHECK_LIB($GENL_LIB, genl_connect, [],
	  [AC_MSG_ERROR([libnl-3 is installed but not libnl-gen-3. Please, install libnl-gen-3/libnl-genl-3.])])
	IPVS_USE_NL=Yes
	if test .$enable_libnl_dynamic = .yes; then
	  add_pkg_config_without_libs([libnl-genl-3.0])
	  get_lib_name([$GENL_LIB], [genl_connect])
	  AC_DEFINE_UNQUOTED([NL3_GENL_LIB_NAME], [ "$LIB_NAME" ], [Define the nl-genl-3.0 library name])
	else
	  add_pkg_config([libnl-genl-3.0], [], [remove-requires])
	fi
	NEED_NL3=Yes
      fi

      if test $NETLINK_VER -eq 3 -a .$disable_vrrp != .no; then
	NEED_NL3=Yes

        dnl ----[Check have IPV4_DEVCONF defines - since Linux 3.11]----
        SAV_CPPFLAGS="$CPPFLAGS"
        CPPFLAGS="$CPP_FLAGS $kernelinc"
        IPV4_DEVCONF=Yes
        AC_CHECK_DECLS([
          IPV4_DEVCONF_ARP_IGNORE,
          IPV4_DEVCONF_ACCEPT_LOCAL,
          IPV4_DEVCONF_RP_FILTER,
          IPV4_DEVCONF_ARPFILTER],
          [],
          [
            IPV4_DEVCONF=No
            break
          ],
          [[#include <linux/ip.h>]])
        if test $IPV4_DEVCONF = Yes; then
          CPPFLAGS="$SAV_CPPFLAGS $NL3_CPPFLAGS"
          AC_CHECK_HEADERS([netlink/route/link.h netlink/route/link/inet.h], [], [AC_MSG_ERROR([libnl-3 route link headers missing])])
          AC_DEFINE([_HAVE_IPV4_DEVCONF_], [ 1 ], [Define to 1 if have IPv4 netlink device configuration])
          add_system_opt([IPV4_DEVCONF])

          dnl ----[Check if have net/if.h and netlink/route/link.h namespace collision]----
          dnl -- Resolved in libnl3-3.2.26 (release 30/3/2015)
          AC_MSG_CHECKING([for net/if.h and libnl3/netlink/route/link.h namespace collision])
          AC_COMPILE_IFELSE([AC_LANG_SOURCE([[
              #include <netlink/route/link.h>
              #include <net/if.h>
            ]])], [
              AC_MSG_RESULT([no])
            ], [
              AC_MSG_RESULT([yes])
              AC_DEFINE([_HAVE_IF_H_LINK_H_COLLISION_], [ 1 ], [Define to 1 if <net/if.h> and <netlink/route/link.h> namespace collision])
              add_system_opt([IF_H_LINK_H_COLLISION])
            ])
        fi
        CPPFLAGS="$SAV_CPPFLAGS"
      fi

      if test $IPV4_DEVCONF = Yes; then
	add_pkg_config([libnl-route-3.0], [ROUTE], [remove-requires])
	ROUTE_LIB=`echo $ROUTE_LIBS | sed -e "s/-l//g"`
	AC_CHECK_LIB($ROUTE_LIB, nl_rtgen_request, [],
	  [AC_MSG_ERROR([libnl-3 is installed but not libnl-route-3. Please, install libnl-route-3.])])
	if test .$enable_libnl_dynamic = .yes; then
	  add_pkg_config_without_libs([libnl-route-3.0])
	  get_lib_name([$ROUTE_LIB], [rtgen_request])
	  AC_DEFINE_UNQUOTED([NL3_ROUTE_LIB_NAME], [ "$LIB_NAME" ], [Define the nl-route-3.0 library name])
	else
	  add_pkg_config([libnl-route-3.0], [], [remove-requires])
	fi
      fi

      if test $NEED_NL3 = Yes; then
        AC_DEFINE([_HAVE_LIBNL3_], [ 1 ], [Define to 1 if using libnl-3])
        add_system_opt([LIBNL3])
	if test .$enable_libnl_dynamic = .yes; then
          add_system_opt([LIBNL_DYNAMIC])
	  add_pkg_config_without_libs([libnl-3.0])
	  AC_DEFINE([_LIBNL_DYNAMIC_], [ 1 ], [Define to 1 if building with libnl dynamic linking])
	  NEED_LIBDL=Yes
	  get_lib_name([$NL3_LIB], [nl_socket_alloc])
	  AC_DEFINE_UNQUOTED([NL3_LIB_NAME], [ "$LIB_NAME" ], [Define the nl-3 library name])
	else
	  add_pkg_config([libnl-3.0])
	fi
      fi
    ],
    [
      if test .$enable_lvs != .no; then
        AC_CHECK_LIB(nl, nl_socket_modify_cb,
          [
            IPVS_USE_NL=Yes
            NETLINK_VER=1
            AC_DEFINE([_HAVE_LIBNL1_], [ 1 ], [Define to 1 if using libnl-1])
            add_system_opt([LIBNL1])
	    if test .$enable_libnl_dynamic = .yes; then
              add_pkg_config_without_libs([libnl-1])
              add_config_opt([LIBNL_DYNAMIC])
	      AC_DEFINE([_LIBNL_DYNAMIC_], [ 1 ], [Define to 1 if building with libnl dynamic linking])
	      NEED_LIBDL=Yes
	      get_lib_name([nl], [nl_socket_modify_cb])
	      AC_DEFINE_UNQUOTED([NL_LIB_NAME], [ "$LIB_NAME" ], [Define the nl library name])
	    else
              add_pkg_config([libnl-1])
	    fi
          ],
          [
            AC_MSG_WARN([keepalived will be built without libnl support.])
          ])
      fi
    ])

  if test $NETLINK_VER -ne 0; then
    SAV_CPPFLAGS="$CPPFLAGS"
    CPPFLAGS="$CPPFLAGS $kernelinc"
    AC_CHECK_HEADERS([linux/rtnetlink.h], [], [AC_MSG_ERROR([Unusable linux/rtnetlink.h])], [$NETLINK_EXTRA_INCLUDE])
    CPPFLAGS="$SAV_CPPFLAGS $NL3_CPPFLAGS"
    AC_CHECK_HEADERS([libnfnetlink/libnfnetlink.h], [], [AC_MSG_ERROR([libnfnetlink headers missing])])
    AC_CHECK_HEADERS([netlink/netlink.h], [], [AC_MSG_ERROR([netlink headers missing])])
    if test .$disable_lvs != .no; then
      AC_CHECK_HEADERS([netlink/genl/ctrl.h netlink/genl/genl.h], [], [AC_MSG_ERROR([netlink genl headers missing])])
    fi
    CPPFLAGS="$SAV_CPPFLAGS"
  fi
fi
AM_CONDITIONAL([LIBNL1], [test $NETLINK_VER -eq 1])
AM_CONDITIONAL([LIBNL3], [test $NETLINK_VER -eq 3])
AM_CONDITIONAL([LIBNL_DYNAMIC], [test .$enable_libnl_dynamic = .yes -a $NETLINK_VER -ne 0])

AC_CHECK_LIB(magic, magic_open,
  [
    AC_DEFINE([_HAVE_LIBMAGIC_], [ 1 ], [Define to 1 if have magic library])
    add_to_var([KA_LIBS], [-lmagic])
  ])
unset LIBS

dnl -- Check for the following variables introduced at various times into Linux
dnl --FRA_OIFNAME		dnl -- Linux 2.6.33
dnl --RTAX_QUICKACK		dnl -- Linux 3.11
dnl --FRA_SUPPRESS_PREFIXLEN	dnl -- Linux 3.12
dnl --FRA_SUPPRESS_IFGROUP	dnl -- Linux 3.12
dnl --RTAX_CC_ALGO		dnl -- Linux 4.0
dnl --RTA_VIA			dnl -- Linux 4.1
dnl --RTA_NEWDST		dnl -- Linux 4.1
dnl --RTA_PREF			dnl -- Linux 4.1
dnl --FRA_TUN_ID		dnl -- Linux 4.3
dnl --RTA_ENCAP			dnl -- Linux 4.3
dnl --RTA_EXPIRES		dnl -- Linux 4.5
dnl --FRA_UID_RANGE		dnl -- Linux 4.10
AC_CHECK_DECLS([RTA_ENCAP, RTA_EXPIRES, RTA_NEWDST, RTA_PREF, FRA_SUPPRESS_PREFIXLEN, FRA_SUPPRESS_IFGROUP, FRA_TUN_ID, RTAX_CC_ALGO, RTAX_QUICKACK, FRA_UID_RANGE], [], [],
  [[#include <linux/rtnetlink.h>
    #include <sys/socket.h>
    #include <linux/fib_rules.h>]])
dnl - following only needed for for flag loop
AC_CHECK_DECLS([RTA_VIA, FRA_OIFNAME], [], [],
  [[#include <linux/rtnetlink.h>
    #include <sys/socket.h>
    #include <linux/fib_rules.h>]])
for flag in RTA_ENCAP RTA_EXPIRES RTA_NEWDST RTA_PREF RTA_VIA FRA_OIFNAME FRA_SUPPRESS_PREFIXLEN FRA_SUPPRESS_IFGROUP FRA_TUN_ID RTAX_CC_ALGO RTAX_QUICKACK FRA_UID_RANGE; do
  AS_VAR_COPY([decl_var], [ac_cv_have_decl_$flag])
  if test ${decl_var} = yes; then
    add_system_opt[${flag}]
  fi
done

dnl - Introduced in Linux 3.14
AC_CHECK_DECLS([IFA_FLAGS], [], [], [[#include <linux/if_addr.h>]])

dnl -- RedHat backported ENCAP_IP and ENCAP_IP6 without MPLS and ILA
AC_CHECK_DECLS([LWTUNNEL_ENCAP_MPLS, LWTUNNEL_ENCAP_ILA], [], [],
  [[#include <linux/lwtunnel.h>]])
if test ${ac_cv_have_decl_RTA_ENCAP}; then
  for flag in LWTUNNEL_ENCAP_MPLS LWTUNNEL_ENCAP_ILA; do
    AS_VAR_COPY([decl_var], [ac_cv_have_decl_$flag])
    if test ${decl_var} = yes; then
      add_system_opt[${flag}]
    fi
  done
fi

dnl ----[Check for iptables libraries]----
USE_LIBIPTC=No
USE_LIBIPSET=No
if test .${enable_libiptc} != .no -a .$enable_vrrp != .no; then
  USE_LIBIPTC=Yes
  dnl -- linux/netfilter/x_tables.h since Linux 2.6.16
  SAV_CPPFLAGS="$CPPFLAGS"
  CPPFLAGS="$CPPFLAGS $kernelinc"
  AC_CHECK_HEADERS([linux/netfilter/x_tables.h xtables.h libiptc/libip6tc.h libiptc/libiptc.h libiptc/libxtc.h], [],
    [
      USE_LIBIPTC=No
      break
    ])
  CPPFLAGS="$SAV_CPPFLAGS"

  if test $USE_LIBIPTC = Yes; then
    add_pkg_config([--static libiptc], [IPTC])
    LIBS="$IPTC_LIBS"
    SAV_CPPFLAGS="$CPPFLAGS"
    CPPFLAGS="$CPPFLAGS $kernelinc"
    AC_CHECK_LIB(iptc, iptc_init,
      [
        AC_DEFINE([_HAVE_LIBIPTC_], [ 1 ], [Define to 1 if have iptables libraries])
	add_system_opt([LIBIPTC])
	if test .${enable_libiptc_dynamic} != .yes; then
          add_pkg_config([--static libiptc])
	  dnl - Older versions of libiptc produced a requirement for -liptc, but we don't need it
	  KA_LIBS=`echo $KA_LIBS | sed -e "s/ -liptc//"`
	  dnl - Even older versions of libiptc don't produce any requirement other than -liptc
	  IPTC_LIBS=`echo $IPTC_LIBS | sed -e "s/ *-L[[^ ]]*  */ /" -e "s/ *-liptc */ /" -e "s/^  *$//"`
	  if test ".$IPTC_LIBS" = .; then
	    KA_LIBS=`echo $KA_LIBS -lip4tc -lip6tc`
	  fi
	else
          add_pkg_config_without_libs([libiptc])
	  add_config_opt([LIBIPTC_DYNAMIC])
	  AC_DEFINE([_LIBIPTC_DYNAMIC_], [ 1 ], [Define to 1 if building with libiptc dynamic linking])
	  NEED_LIBDL=Yes
	  get_lib_name([ip4tc], [iptc_init])
	  AC_DEFINE_UNQUOTED([IP4TC_LIB_NAME], [ "$LIB_NAME" ], [Define the ip4tc library name])
	  get_lib_name([ip6tc], [ip6tc_init])
	  AC_DEFINE_UNQUOTED([IP6TC_LIB_NAME], [ "$LIB_NAME" ], [Define the ip6tc library name])
	fi
      ],
      [USE_LIBIPTC=No])
    CPPFLAGS="$SAV_CPPFLAGS"
  fi

  if test $USE_LIBIPTC = Yes; then
    if test .$enable_libxtables_dynamic != .yes; then
      add_pkg_config([xtables])
    else
      add_pkg_config_without_libs([xtables])
      AC_DEFINE([_LIBXTABLES_DYNAMIC_], [ 1 ], [Define to 1 if building with libxtables dynamic linking])
      add_config_opt([XTABLES_DYNAMIC])
      NEED_LIBDL=Yes
      get_lib_name([xtables], [xtables_insmod])
      AC_DEFINE_UNQUOTED([XTABLES_LIB_NAME], [ "$LIB_NAME" ], [Define the xtables library name])
    fi

    dnl ----[Check for ipset libraries]----
    SAV_CPPFLAGS="$CPPFLAGS"
    CPPFLAGS="$CPPFLAGS $kernelinc"
    if test "${enable_libipset}" != no; then
      $PKG_CONFIG --exists libipset
      if test $? -eq 0; then
        add_pkg_config([libipset], [IPSET])
      else
        IPSET_LIBS="-lipset"
      fi
      SAV_LIBS=$LIBS
      LIBS="$IPTC_LIBS $IPSET_LIBS"

      AC_CHECK_LIB(ipset, ipset_session_init,
        [
          USE_LIBIPSET=Yes
          AC_CHECK_HEADERS([libipset/data.h libipset/linux_ip_set.h libipset/session.h libipset/types.h], [],
            [
              USE_LIBIPSET=No
              break
            ])

          if test $USE_LIBIPSET = Yes; then
            AC_CHECK_LIB(xtables, xtables_insmod, [], [USE_LIBIPSET=No])
          fi

          if test $USE_LIBIPSET = Yes; then
            dnl -- Need to include <libipset/linux_ip_set.h> for <linux/netfilter/xt_set.h> prior to Linux 3.4
            EXTRA_INCLUDE=
            AC_COMPILE_IFELSE([AC_LANG_SOURCE([[
              #include <linux/netfilter/xt_set.h>
              ]])], [],
              [AC_CHECK_HEADER([linux/netfilter/xt_set.h],
                [
                  AC_DEFINE([XT_SET_H_NEEDS_LINUX_IP_SET_H], [ 1 ], [Define to 1 if <linux/netfilter/xt_set.h> needs <libipset/linux_ip_set.h>])
                  EXTRA_INCLUDE="#include <libipset/linux_ip_set.h>"
                ], [AC_MSG_ERROR([Missing/unusable kernel header file <linux/netfilter/xt_set.h>])],
                [[#include <libipset/linux_ip_set.h>]])])
            AC_CHECK_HEADERS([linux/netfilter/xt_set.h], [], [USE_LIBIPSET=No], [$EXTRA_INCLUDE])

            AC_DEFINE([_HAVE_LIBIPSET_], [ 1 ], [Define to 1 if have ipset library])
            $PKG_CONFIG --exists libipset
            if test $? -eq 0; then
	      if test .${enable_libipset_dynamic} = .no; then
		add_pkg_config([libipset])
	      else
		add_pkg_config_without_libs([libipset])
	      fi
	    elif test .${enable_libipset_dynamic} = .no; then
	      add_to_var([KA_LIBS], [-lipset])
            fi
	    if test .${enable_libipset_dynamic} != .no; then
	      AC_DEFINE([_LIBIPSET_DYNAMIC_], [ 1 ], [Define to 1 if building with libipset dynamic linking])
              add_config_opt([LIBIPSET_DYNAMIC])
	      NEED_LIBDL=Yes
	      get_lib_name([ipset], [ipset_session_init])
	      AC_DEFINE_UNQUOTED([IPSET_LIB_NAME], [ "$LIB_NAME" ], [Define the ipset library name])
	    else
              add_config_opt([LIBIPSET])
	    fi

	    dnl - xt_set_info_match first introduced in Linux 2.6.39
            dnl -- xt_set_info_match_v1 declared since Linux 3.1
            AC_CHECK_MEMBER([struct xt_set_info_match_v1.match_set.index], [AC_DEFINE([HAVE_XT_SET_INFO_MATCH_V1], [ 1 ], [Define to 1 if have struct xt_set_info_match_v1])], [],
              [
                $EXTRA_INCLUDE
                #include <linux/netfilter/xt_set.h>
              ])
            dnl -- xt_set_info_match_v1 declared since Linux 3.10
            AC_CHECK_MEMBER([struct xt_set_info_match_v3.match_set.index], [AC_DEFINE([HAVE_XT_SET_INFO_MATCH_V3], [ 1 ], [Define to 1 if have struct xt_set_info_match_v3])], [],
              [
                $EXTRA_INCLUDE
                #include <linux/netfilter/xt_set.h>
              ])
            dnl -- xt_set_info_match_v1 declared since Linux 3.19
            AC_CHECK_MEMBER([struct xt_set_info_match_v4.match_set.index], [AC_DEFINE([HAVE_XT_SET_INFO_MATCH_V4], [ 1 ], [Define to 1 if have struct xt_set_info_match_v4])], [],
              [
                $EXTRA_INCLUDE
                #include <linux/netfilter/xt_set.h>
              ])

            dnl - ipset type iface introduced in Linux 3.1
            AC_COMPILE_IFELSE([AC_LANG_SOURCE([[
              #include <linux/netfilter/ipset/ip_set.h>
              int main(void) { int var = IPSET_ATTR_IFACE; }
              ]])],
              [AC_DEFINE([HAVE_IPSET_ATTR_IFACE], [ 1 ], [Define to 1 if ipset supports iface type])])

	    dnl - The include guard for <linux/netfilter/ipset/ip_set.h> has the leading _UAPI remove when
	    dnl - the source code is processed to produce the actual header files.
	    dnl - Unfortunately libipset provides a copy of the kernel headers, as <libipset/linux_ip_set*.h>,
	    dnl - but it doesn't remove the _UAPI from the header files when installing them.
	    dnl - Unfortunately we need to include some libipset header files, which include the
	    dnl - libipset version, and also <linux/netfilter/xt_set.h> which includes the kernel version.
	    dnl - To get around this problem, after include one of these we need to define the header guard
	    dnl - for the other, to stop it being included as well.
	    dnl - This is reported as a bug against ipset at https://bugzilla.netfilter.org/show_bug.cgi?id=1139
	    dnl - We will take the kernel version if there is an inclusion collision.
            AC_COMPILE_IFELSE([AC_LANG_SOURCE([[
              #include <linux/netfilter/ipset/ip_set.h>
              #include <libipset/linux_ip_set.h>
              int main(void) {}
              ]])], [],
              [AC_COMPILE_IFELSE([AC_LANG_SOURCE([[
                 #include <linux/netfilter/ipset/ip_set.h>
		 #ifdef _UAPI_IP_SET_H
		 #error _UAPI_IP_SET_H defined
		 #endif
                 int main(void) {}
                 ]])],
	         [AC_DEFINE([LIBIPSET_H_ADD_UAPI_IP_SET_H_GUARD], [1], [Define to add guard _UAPI_IP_SET_H before including <libipset/linux_ip_set.h>])],
		 [AC_DEFINE([LIBIPSET_H_ADD_IP_SET_H_GUARD], [1], [Define to add guard _IP_SET_H before including <libipset/linux_ip_set.h>])])
	      ])
          fi
        ])
      LIBS="$SAV_LIBS"
    fi

    dnl -- XT_EXTENSION_MAXNAMELEN not defined until Linux 2.6.35
    AC_CHECK_DECL([XT_EXTENSION_MAXNAMELEN], [],
      [AC_DEFINE([XT_EXTENSION_MAXNAMELEN], [ (XT_FUNCTION_MAXNAMELEN - 1) ], [Define if <linux/netfilter/x_tables.h> doesnt define it])],
      [#include <linux/netfilter/x_tables.h>])

    CPPFLAGS="$SAV_CPPFLAGS"
  fi
fi
AM_CONDITIONAL([LIBIPTC], [test $USE_LIBIPTC = Yes])
AM_CONDITIONAL([LIBIPSET], [test $USE_LIBIPSET = Yes])
unset LIBS

dnl ----[Check if have linux/if.h and net/if.h namespace collision]----
# Including <linux/if.h> and <net/if.h> can cause a namespace collision.
# Later versions of the headers are OK if linux/if.h is included second
AC_MSG_CHECKING([for linux/if.h and net/if.h namespace collision])
SAV_CPPFLAGS="$CPPFLAGS"
CPPFLAGS="$CPPFLAGS $kernelinc"
AC_COMPILE_IFELSE([AC_LANG_SOURCE([[
    #include <net/if.h>
    #include <linux/if.h>
  ]])],
  [
    AC_MSG_RESULT([no])
  ],
  [
    AC_MSG_RESULT([yes])
    AC_DEFINE([_HAVE_NET_LINUX_IF_H_COLLISION_], [ 1 ], [Define to 1 if have linux/if.h followed by net/if.h namespace collision])
    add_system_opt([NET_LINUX_IF_H_COLLISION])
  ])
CPPFLAGS="$SAV_CPPFLAGS"

# Linux 4.5 to 4.5.4 has <libiptc/libiptc.h> indirectly including <net/if.h>
# and <linux/if.h> which causes a namespace collision.
AC_MSG_CHECKING([for libiptc/libiptc.h linux/if.h and net/if.h namespace collision])
SAV_CPPFLAGS="$CPPFLAGS"
CPPFLAGS="$CPPFLAGS $kernelinc"
AC_COMPILE_IFELSE([AC_LANG_SOURCE([[
    #include <libiptc/libiptc.h>
  ]])],
  [
    AC_MSG_RESULT([no])
  ],
  [
    AC_MSG_RESULT([yes])
    AC_DEFINE([_HAVE_LIBIPTC_LINUX_NET_IF_H_COLLISION_], [ 1 ], [Define to 1 if have libiptc/libiptc.h linux/if.h and net/if.h namespace collision])
    add_system_opt([LIBIPTC_LINUX_NET_IF_H_COLLISION])
  ])
CPPFLAGS="$SAV_CPPFLAGS"

dnl ----[ Checks for LVS and VRRP support ]----
IPVS_SYNCD_ATTRIBUTES=No
IPVS_64BIT_STATS=No
if test "$enable_lvs" != no; then
  IPVS_SUPPORT=Yes
  add_config_opt([LVS])
  AC_DEFINE([_WITH_LVS_], [ 1 ], [Define to 1 if have IPVS support])

  dnl -- <linux/ip_vs.h> exists from 2.6.27; prior to that <net/ip_vs.h> is used
  AC_CHECK_HEADERS([linux/ip_vs.h],
    [
      dnl -- From 2.6.35 (but CentOS has it in 2.6.32)
      AC_CHECK_DECLS([IP_VS_SVC_F_ONEPACKET], [], [],
        [[#include <linux/ip_vs.h>]])
    ])

  if test $IPVS_USE_NL = Yes; then
    AC_DEFINE([LIBIPVS_USE_NL], [ 1 ], [Define to 1 if libipvs can use netlink])
    add_system_opt([LIBIPVS_NETLINK])
  fi

  dnl ----[ IPVS syncd options ]---
  SAV_CPPFLAGS="$CPPFLAGS"
  CPPFLAGS="$CPPFLAGS $kernelinc"

  dnl -- Since Linux 3.18
  AC_CHECK_DECLS([IPVS_DEST_ATTR_ADDR_FAMILY], [add_system_opt([IPVS_DEST_ATTR_ADDR_FAMILY])], [], [#include <linux/ip_vs.h>])

  IPVS_SYNCD_ATTRIBUTES=Yes
  AC_CHECK_DECLS([
    IPVS_DAEMON_ATTR_SYNC_MAXLEN,
    IPVS_DAEMON_ATTR_MCAST_GROUP,
    IPVS_DAEMON_ATTR_MCAST_GROUP6,
    IPVS_DAEMON_ATTR_MCAST_PORT,
    IPVS_DAEMON_ATTR_MCAST_TTL], [],
    [
      IPVS_SYNCD_ATTRIBUTES=No
      break
    ],
    [[#include <linux/ip_vs.h>]])

  dnl -- Since Linux 4.3
  if test $IPVS_SYNCD_ATTRIBUTES = Yes; then
    AC_DEFINE([_HAVE_IPVS_SYNCD_ATTRIBUTES_], [ 1 ], [Define to 1 if have IPVS syncd attributes])
    add_system_opt([IPVS_SYNCD_ATTRIBUTES])
  fi

  dnl ----[ IPVS 64-bit stats ]----
  dnl -- Since Linux 4.1
  if test "$enable_lvs_64bit_stats" != "no"; then
    IPVS_64BIT_STATS=Yes
    AC_CHECK_DECLS([
      IPVS_SVC_ATTR_STATS64,
      IPVS_DEST_ATTR_STATS64], [],
      [
        IPVS_64BIT_STATS=No
        break
      ],
      [[#include <linux/ip_vs.h>]])
    if test $IPVS_64BIT_STATS = Yes; then
      AC_DEFINE([_WITH_LVS_64BIT_STATS_], [ 1 ], [Define to 1 if have IPVS 64 bit stats])
      add_system_opt([IPVS_64BIT_STATS])
    fi
  fi
  CPPFLAGS="$SAV_CPPFLAGS"
else
  IPVS_SUPPORT=No
fi
AM_CONDITIONAL([WITH_IPVS], [test $IPVS_SUPPORT = Yes])

dnl ----[ Checks for kernel netlink support ]----
VRRP_SUPPORT=No
VRRP_AUTH_SUPPORT=No
MACVLAN_SUPPORT=No
ENABLE_JSON=No
if test "$enable_vrrp" != no; then
  VRRP_SUPPORT=Yes
  AC_DEFINE([_WITH_VRRP_], [ 1 ], [Define to 1 if have VRRP support])
  add_config_opt([VRRP])

  dnl ----[ check for VRRP authentication support ]----
  if test "${enable_vrrp_auth}" != no; then
    VRRP_AUTH_SUPPORT=Yes
    AC_DEFINE([_WITH_VRRP_AUTH_], [ 1 ], [Define to 1 if want ARRP authentication support])
    add_config_opt([VRRP_AUTH])
  fi

  dnl ----[ Checks for kernel VMAC support ]----
  SAV_CPPFLAGS="$CPPFLAGS"
  CPPFLAGS="$CPPFLAGS $kernelinc"
  MACVLAN_SUPPORT=Yes
  dnl -- Since Linux 2.6.33
  AC_CHECK_DECLS([
      IFLA_MACVLAN_MODE,
      MACVLAN_MODE_PRIVATE], [],
    [
      MACVLAN_SUPPORT=No
      break
    ], [[
      #include <sys/socket.h>
      #include <linux/if_link.h>
    ]])
  if test $MACVLAN_SUPPORT = Yes; then
    AC_DEFINE([_HAVE_VRRP_VMAC_], [ 1 ], [Define to 1 if have MAC VLAN support])
    add_system_opt([VRRP_VMAC])
  fi
  CPPFLAGS="$SAV_CPPFLAGS"

  dnl ----[ Json output or not ? ]----
  if test "${enable_json}" = yes; then
    AC_CHECK_HEADERS(json-c/json.h,,AC_MSG_ERROR([unable to find json-c/json.h]))
    AC_DEFINE([_WITH_JSON_], [ 1 ], [Define to 1 to build with json output support])
    add_pkg_config([json-c])
    ENABLE_JSON=Yes
    add_build_opt([JSON])
  fi
fi
AM_CONDITIONAL([WITH_VRRP], [test $VRRP_SUPPORT = Yes])
AM_CONDITIONAL([VRRP_AUTH], [test $VRRP_AUTH_SUPPORT = Yes])
AM_CONDITIONAL([VMAC], [test $MACVLAN_SUPPORT = Yes])
AM_CONDITIONAL([WITH_JSON], [test $ENABLE_JSON = Yes])

if test ${IPVS_SUPPORT} = No -a ${VRRP_SUPPORT} = No; then
  AC_MSG_ERROR([keepalived MUST be compiled with at least one of LVS or VRRP framework])
fi

dnl ----[ Checks for glibc SOCK_NONBLOCK support ]----
# Introduced in Linux 2.6.27 and glibc 2.9
AC_CHECK_DECLS([SOCK_NONBLOCK], [add_system_opt([SOCK_NONBLOCK])], [],[[#include <sys/socket.h>]])
AM_CONDITIONAL([SOCK_NONBLOCK], [test $ac_cv_have_decl_SOCK_NONBLOCK = yes])

dnl ----[ Checks for glibc SOCK_CLOEXEC support ]----
# Introduced in Linux 2.6.27 and glibc 2.9
AC_CHECK_DECLS([SOCK_CLOEXEC], [add_system_opt([SOCK_CLOEXEC])], [],[[#include <sys/socket.h>]])

dnl ----[ Checks for pe support ]----
# Introduced in Linux 2.6.37
AC_CHECK_DECL([IPVS_SVC_ATTR_PE_NAME],
   [
     AC_DEFINE([_HAVE_PE_NAME_], [ 1 ], [Define to 1 if have pe selection support])
   ],
   [], [[#include <linux/ip_vs.h>]])

dnl ----[ Do we want v1.3.7 and earlier VRRPv3 unicast checksum compatibility support ]----
UNICAST_CHKSUM_COMPAT_SUPPORT=No
if test .$enable_chksum_compat != .no; then
  UNICAST_CHKSUM_COMPAT_SUPPORT=Yes
<<<<<<< HEAD
  AC_DEFINE([_WITH_UNICAST_CHKSUM_COMPAT_], [ 1 ], [Define to 1 to enable v1.3.6 and earlier VRRPv3 unicast checksum compatibility])
  add_config_opt([OLD_CHKSUM_COMPAT])
=======
  AC_DEFINE([_WITH_UNICAST_CHKSUM_COMPAT_], [ 1 ], [Define to 1 to enable v1.3.7 and earlier VRRPv3 unicast checksum compatibility])
  add_build_opt([OLD_CHKSUM_COMPAT])
>>>>>>> 4413b83a
fi

dnl ----[ Checks for FIB routing support ]----
FIB_ROUTING_SUPPORT=No
if test .$enable_routes != .no; then
  # Introduced in Linux 2.6.19
  SAV_CPPFLAGS="$CPPFLAGS"
  CPPFLAGS="$CPPFLAGS $kernelinc"
  AC_CHECK_DECL([FRA_SRC],
    [
      FIB_ROUTING_SUPPORT=Yes
      AC_DEFINE([_HAVE_FIB_ROUTING_], [ 1 ], [Define to 1 if have FIB routing support])
      add_config_opt([FIB_ROUTING])
    ], [],
    [[#include <sys/socket.h>
      #include <linux/fib_rules.h>]])
  CPPFLAGS="$SAV_CPPFLAGS"
fi
AM_CONDITIONAL([FIB_ROUTING], [test $FIB_ROUTING_SUPPORT = Yes])

dnl ----[ Checks for kernel IFLA_INET6_ADDR_GEN_MODE support ]----
SAV_CPPFLAGS="$CPPFLAGS"
CPPFLAGS="$CPPFLAGS $kernelinc"
if test ${MACVLAN_SUPPORT} = Yes; then
  # Introduced in Linux 3.17
  AC_CHECK_DECLS([IFLA_INET6_ADDR_GEN_MODE],
    [
      add_system_opt([INET6_ADDR_GEN_MODE])
    ], [], [[
      #include <linux/if_link.h>
    ]])
fi
CPPFLAGS="$SAV_CPPFLAGS"

dnl ----[ Checks for SNMP support ]----
SNMP_SUPPORT=No
SNMP_VRRP_SUPPORT=No
SNMP_RFC_SUPPORT=No
SNMP_RFCV2_SUPPORT=No
SNMP_RFCV3_SUPPORT=No
SNMP_CHECKER_SUPPORT=No
SNMP_V3_FOR_V2=No
if test "$enable_snmp_keepalived" = yes; then
  AC_MSG_WARN([--enable-snmp-keepalived is obsolete. Use --enable-snmp-vrrp.])
  enable_snmp_vrrp=$enable_snmp_keepalived
fi
if test "$enable_snmp" = yes -o \
	"$enable_snmp_vrrp" = yes -o \
	"$enable_snmp_checker" = yes -o \
	"$enable_snmp_rfc" = yes -o \
	"$enable_snmp_rfcv2" = yes -o \
	"$enable_snmp_rfcv3" = yes; then
  AC_PATH_TOOL([NETSNMP_CONFIG], [net-snmp-config], [no])
  if test "$NETSNMP_CONFIG" = no; then
    AC_MSG_ERROR([*** unable to find net-snmp-config])
  fi
  NETSNMP_LIBS_AGENT=`${NETSNMP_CONFIG} --netsnmp-agent-libs`
  NETSNMP_LIBS_EXT=`${NETSNMP_CONFIG} --external-libs`
  NETSNMP_LIBS="$NETSNMP_LIBS_AGENT $NETSNMP_LIBS_EXT"
  NETSNMP_CFLAGS="`${NETSNMP_CONFIG} --base-cflags` -DNETSNMP_NO_INLINE"

  SAV_CFLAGS="$CFLAGS"
  CFLAGS="$CFLAGS ${NETSNMP_CFLAGS}"
  SAV_LIBS="$LIBS"
  LIBS="$LIBS ${NETSNMP_LIBS}"
  AC_MSG_CHECKING([whether C compiler supports flag "${NETSNMP_CFLAGS} ${NETSNMP_LIBS}" from Net-SNMP])
  AC_LINK_IFELSE([AC_LANG_SOURCE([[
      int main(void)
      {
        return 0;
      }
    ]])], [
      AC_MSG_RESULT(yes)
    ],[
     AC_MSG_RESULT(no)
     AC_MSG_ERROR([*** incorrect CFLAGS from net-snmp-config])
    ])

  # Do we have subagent support?
  AC_CHECK_FUNCS([netsnmp_enable_subagent], [],
      [AC_MSG_ERROR([*** no subagent support in net-snmp])])

  # check for net-snmp headers
  # Some ancient distributions may miss <net-snmp/agent/util_funcs.h> header
  SAV_CPPFLAGS="$CPPFLAGS"
  CPPFLAGS="$CPPFLAGS $NETSNMP_CFLAGS"
  AC_CHECK_HEADERS(net-snmp/agent/agent_sysORTable.h net-snmp/agent/snmp_vars.h net-snmp/agent/util_funcs.h,[],
    [AC_MSG_ERROR([missing net-snmp headers])],[[
      #include <net-snmp/net-snmp-config.h>
      #include <net-snmp/net-snmp-includes.h>
      #include <net-snmp/agent/net-snmp-agent-includes.h>
    ]])

  SNMP_SUPPORT=Yes
  add_to_var([KA_CFLAGS], [$NETSNMP_CFLAGS])
  add_to_var([KA_LIBS], [$NETSNMP_LIBS])
  if test "$enable_snmp_rfc" = yes; then
    SNMP_RFCV2_SUPPORT=Yes
    SNMP_RFCV3_SUPPORT=Yes
  else
    if test "$enable_snmp_rfcv2" = yes; then
      SNMP_RFCV2_SUPPORT=Yes
    fi
    if test "$enable_snmp_rfcv3" = yes; then
      SNMP_RFCV3_SUPPORT=Yes
    fi
  fi
  if test ${SNMP_RFCV2_SUPPORT} = Yes -o \
          ${SNMP_RFCV3_SUPPORT} = Yes; then
      if test ${VRRP_SUPPORT} != Yes; then
        AC_MSG_ERROR([RFC SNMP support requires VRRP])
      fi
      SNMP_RFC_SUPPORT=Yes
  fi
  if test ${SNMP_RFCV3_SUPPORT} = Yes -a \
          "$enable_snmp_reply_v3_for_v2" != no; then
    AC_DEFINE([_SNMP_REPLY_V3_FOR_V2_], [ 1 ], [Define to 1 to have keepalived send RFC6257 SNMP responses for VRRPv2 instances])
    SNMP_V3_FOR_V2=Yes
    add_config_opt([SNMP_V3_FOR_V2])
  fi

  if test "$enable_snmp" = yes; then
    SNMP_VRRP_SUPPORT=Yes
    SNMP_CHECKER_SUPPORT=Yes
  else
    if test "$enable_snmp_vrrp" = yes; then
      SNMP_VRRP_SUPPORT=Yes
    fi
    if test "$enable_snmp_checker" = yes; then
      SNMP_CHECKER_SUPPORT=Yes
    fi
  fi
  if test ${VRRP_SUPPORT} != Yes -a \
          ${SNMP_VRRP_SUPPORT} = Yes; then
    AC_MSG_ERROR([KEEPALIVED SNMP support requires VRRP])
  fi
  if test ${IPVS_SUPPORT} = No -a \
          ${SNMP_CHECKER_SUPPORT} = Yes; then
    AC_MSG_ERROR([CHECKER SNMP support requires checker])
  fi

  CPPFLAGS="$SAV_CPPFLAGS"
  CFLAGS="$SAV_CFLAGS"
  LIBS="$SAV_LIBS"
fi

dnl ----[What SNMP support is required]----
if test $SNMP_SUPPORT = Yes; then
  AC_DEFINE([_WITH_SNMP_], [ 1 ], [Define to 1 to have keepalived SNMP support])
  add_config_opt([SNMP])
fi
if test $SNMP_VRRP_SUPPORT = Yes; then
  AC_DEFINE([_WITH_SNMP_KEEPALIVED_], [ 1 ], [Define to 1 to have keepalived SNMP VRRP support])
  add_config_opt([SNMP_KEEPALIVED])
fi
if test $SNMP_CHECKER_SUPPORT = Yes; then
  AC_DEFINE([_WITH_SNMP_CHECKER_], [ 1 ], [Define to 1 to have keepalived SNMP checker support])
  add_config_opt([SNMP_CHECKER])
fi
if test $SNMP_RFC_SUPPORT = Yes; then
  AC_DEFINE([_WITH_SNMP_RFC_], [ 1 ], [Define to 1 to have RFC SNMP support])
  add_config_opt([SNMP_RFC])
fi
if test $SNMP_RFCV2_SUPPORT = Yes; then
  AC_DEFINE([_WITH_SNMP_RFCV2_], [ 1 ], [Define to 1 to have RFCv2 SNMP support])
  add_config_opt([SNMP_RFCV2])
fi
if test $SNMP_RFCV3_SUPPORT = Yes; then
  AC_DEFINE([_WITH_SNMP_RFCV3_], [ 1 ], [Define to 1 to have RFCv3 SNMP support])
  add_config_opt([SNMP_RFCV3])
fi
AM_CONDITIONAL([SNMP], [test $SNMP_SUPPORT = Yes])
AM_CONDITIONAL([SNMP_VRRP], [test $SNMP_VRRP_SUPPORT = Yes])
AM_CONDITIONAL([SNMP_CHECKER], [test $SNMP_CHECKER_SUPPORT = Yes])
AM_CONDITIONAL([SNMP_RFC], [test $SNMP_RFC_SUPPORT = Yes])
AM_CONDITIONAL([SNMP_RFCV2], [test $SNMP_RFCV2_SUPPORT = Yes])
AM_CONDITIONAL([SNMP_RFCV3], [test $SNMP_RFCV3_SUPPORT = Yes])

dnl ----[ Check for Dbus support ]----
DBUS_SUPPORT=No
DBUS_CREATE_INSTANCE=No
if test "$enable_dbus" = yes; then
  AC_CHECK_LIB(gio-2.0, g_bus_own_name,
    [
      add_pkg_config([gio-2.0])
      DBUS_SUPPORT=Yes
      AC_DEFINE([_WITH_DBUS_], [ 1 ], [Define to 1 to have DBUS support])
      add_config_opt([DBUS])

      dnl -- g_type_init() not needed and deprecated since glib 2.36
      CFLAGS="$($PKG_CONFIG --cflags gio-2.0)"
      LIBS="$($PKG_CONFIG --libs gio-2.0)"
      AC_RUN_IFELSE(
        [
          AC_LANG_PROGRAM(
            [[#include <gio/gio.h>]],
	    [[return !g_thread_functions_for_glib_use.mutex_lock;]])],
	[need_g_type_init=0],
        [need_g_type_init=1],
        [
          AC_MSG_WARN([Cannot determine if need to call g_type_init(). Assuming yes for safety.])
          need_g_type_init=1
        ])
      if test $need_g_type_init -eq 1; then
        AC_DEFINE([DBUS_NEED_G_TYPE_INIT], [ 1 ], [Define to 1 if need to call g_type_init()])
      fi
      LIBS=
      CFLAGS=
      if test "$enable_dbus_create_instance" = yes; then
        AC_DEFINE([_WITH_DBUS_CREATE_INSTANCE_], [ 1 ], [Define to 1 to have DBus create instance support])
        DBUS_CREATE_INSTANCE=Yes
        add_config_opt([DBUS_CREATE_INSTANCE])
        AC_MSG_WARN([DBus create instance functionality is dangerous - why do you want it?])
      fi
    ],
    [AC_MSG_ERROR([DBUS support requested but libgio-2.0 not found.])])
fi
AM_CONDITIONAL([WITH_DBUS], [test $DBUS_SUPPORT = Yes])
AM_CONDITIONAL([DBUS_CREATE_INSTANCE], [test $DBUS_CREATE_INSTANCE = Yes])

dnl ----[ SHA1 or not ? ]----
SHA1_SUPPORT=No
if test "${enable_sha1}" = yes; then
  AC_CHECK_HEADERS(openssl/sha.h,,AC_MSG_ERROR([unable to find openssl/sha.h]))
  AC_CHECK_LIB(crypto, SHA1_Init,,AC_MSG_ERROR([SHA1 in OpenSSL required]))
  SHA1_SUPPORT=Yes
  AC_DEFINE([_WITH_SHA1_], [ 1 ], [Define to 1 to have SHA1 support])
fi
AM_CONDITIONAL([WITH_SHA1], [test $SHA1_SUPPORT = Yes])

dnl ----[ check for SO_MARK support ]----
SO_MARK_SUPPORT=No
if test "${enable_fwmark}" != no; then
  AC_CHECK_DECLS([SO_MARK],
    [
      SO_MARK_SUPPORT=Yes
      AC_DEFINE([_WITH_SO_MARK_], [ 1 ], [Define to 1 if have SO_MARK])
      add_system_opt([SO_MARK])
    ], [],
    [[#include <sys/socket.h>]])
fi

dnl ---[ check for setns() ]----
dnl -- CLONE_NEWNET defined from Linux 3.0
SAV_CFLAGS="$CFLAGS"
CFLAGS="$CFLAGS -D_GNU_SOURCE"
AC_CHECK_DECLS([CLONE_NEWNET], [], [], [[#include <sched.h>]])
dnl -- From glibc 2.14. Otherwise use setns syscall, since Linux 2.4.x
AC_CHECK_FUNCS([setns])
CFLAGS="$SAV_CFLAGS"
AM_CONDITIONAL([WITH_NAMESPACES], [test $ac_cv_have_decl_CLONE_NEWNET = yes])

dnl -- Do we want GNU standard paths (moves .pid files)
GNU_STD_PATHS=No
if test "${enable_gnu_std_paths}" = "yes"; then
  AC_DEFINE([GNU_STD_PATHS], [ 1 ], [set to enforce GNU standard paths, for .pid files etc])
  PID_DIR=$localstatedir
else
  PID_DIR=/var
fi
AC_SUBST([PID_DIR])

dnl ---[ check for sphinx-build executable ]----
if test -z "$SPHINXBUILD"; then
  SPHINXBUILDNAME=sphinx-build
else
  SPHINXBUILDNAME=${SPHINXBUILD}
fi
AC_SUBST(SPHINXBUILDNAME)
AC_CHECK_PROG([HAVE_SPHINX_BUILD], [$SPHINXBUILDNAME], [Yes], [No])
AM_CONDITIONAL([BUILD_DOCS], [test $HAVE_SPHINX_BUILD = Yes])

dnl ----[ Memory alloc check or not ? ]----
MEM_CHECK=No
MEM_CHECK_LOG=No
if test "${enable_mem_check}" = "yes"; then
  MEM_CHECK=Yes
  AC_DEFINE([_MEM_CHECK_], [ 1 ], [Define to 1 to build with malloc/free checks])
  add_config_opt([MEM_CHECK])
  if test "${enable_mem_check_log}" = "yes"; then
    MEM_CHECK_LOG=Yes
    AC_DEFINE([_MEM_CHECK_LOG_], [ 1 ], [Define to 1 to log malloc/free checks to syslog])
    add_config_opt([MEM_CHECK_LOG])
  fi
fi

dnl ----[ Debug or not ? ]----
if test "${enable_debug}" = yes; then
  AC_DEFINE([_DEBUG_], [ 1 ], [Define to 1 to build with debugging support])
  ENABLE_DEBUG=Yes
  add_config_opt([DEBUG])
else
  ENABLE_DEBUG=No
fi
AM_CONDITIONAL([DEBUG], [test $ENABLE_DEBUG = Yes])

dnl ----[ Stacktrace support or not ? ]----
if test "${enable_stacktrace}" = yes; then
  AC_DEFINE([_WITH_STACKTRACE_], [ 1 ], [Define to 1 to build with stacktrace support])
  ENABLE_STACKTRACE=Yes
  add_config_opt([STACKTRACE])
  add_to_var([KA_LDFLAGS], [-rdynamic])
else
  ENABLE_STACKTRACE=No
fi

dnl ----[ Thread dumping support or not ? ]----
if test "${enable_dump_threads}" = yes; then
  AC_DEFINE([_WITH_DUMP_THREADS_], [ 1 ], [Define to 1 to build with thread dumping support])
  ENABLE_DUMP_THREADS=Yes
  add_config_opt([DUMP_THREADS])
else
  ENABLE_DUMP_THREADS=No
fi

dnl ----[ Profiling or not ? ]----
WITH_PROFILING=No
if test "${enable_profile}" = yes; then
  WITH_PROFILING=Yes
  add_to_var([KA_CFLAGS], [-pg])
fi
AM_CONDITIONAL([PROFILE], [test $WITH_PROFILING = Yes])

if test ${NEED_LIBDL} = Yes; then
  add_to_var([KA_LIBS], [-ldl])
fi

dnl ----[ Determine if we are using pthreads ]----
echo " $KA_LIBS" | grep -qE -- " -l?pthread "
if test $? -eq 0 ;then
  AC_DEFINE([_WITH_PTHREADS_], [ 1 ], [Define to 1 if using pthreads])
fi

dnl ----[ Determine system init type]----
INIT_TYPE=
if test -z $init_type; then
  /sbin/init --version 2>/dev/null | grep -q upstart
  if test $? -eq 0; then
    INIT_TYPE=upstart
  else
    init_path=`which systemctl 2>/dev/null`
    if test \( $? -eq 0 -a -x "$init_path" \); then
      systemctl | grep -q -- "-\.mount"
      if test $? -eq 0; then
	AC_SUBST([systemdsystemunitdir], [$with_systemdsystemunitdir])
	INIT_TYPE=systemd
      fi
    fi
    if test \( -z "$INIT_TYPE" -a -f /etc/init.d/networking \); then
      init_path=`which openrc-run 2>/dev/null`
      if test \( $? -eq 0 -a -x "$init_path" \); then
        head -1 /etc/init.d/networking | grep -q "^#! */.*/openrc-run$"
        if test $? -eq 0; then
	  INIT_TYPE=openrc
        fi
      fi
    fi
    if test \( -z "$INIT_TYPE" -a -f /etc/init.d/cron -a ! -h /etc/init.d/cron \); then
      INIT_TYPE=SYSV
    fi
  fi
else
  INIT_TYPE=$init_type
fi
if test -z $INIT_TYPE; then INIT_TYPE=undetected; fi
AM_CONDITIONAL([INIT_UPSTART], [test $INIT_TYPE = upstart])
AM_CONDITIONAL([INIT_SYSTEMD], [test $INIT_TYPE = systemd])
AM_CONDITIONAL([INIT_SYSV], [test $INIT_TYPE = SYSV])
AM_CONDITIONAL([INIT_OPENRC], [test $INIT_TYPE = openrc])
AM_CONDITIONAL([INIT_SUSE], [test $INIT_TYPE = SUSE])

AC_DEFINE_UNQUOTED([CONFIGURATION_OPTIONS], ["$CONFIG_OPTIONS"], [The configuration options from which the package is built])
AC_DEFINE_UNQUOTED([SYSTEM_OPTIONS], ["$SYSTEM_OPTIONS"], [The system options from which the package is built])

if test $NETLINK_VER -eq 0; then
	NETLINK_VER=None
fi

dnl ----[ Process output target ]----
echo

AC_OUTPUT

dnl ----[ Display current configuration ]----
cat <<EOF;

Keepalived configuration
------------------------
Keepalived version       : ${VERSION}
Compiler                 : ${CC}
Preprocessor flags       : ${KA_CPPFLAGS}
Compiler flags           : ${KA_CFLAGS}
EOF

dnl ----[ display optional vars  ]----
if test -n "$KA_LDFLAGS$KA_LIBS"; then
  echo "Linker flags             : $KA_LDFLAGS"
  echo "Extra Lib                : $KA_LIBS"
fi

echo "Use IPVS Framework       : ${IPVS_SUPPORT}"
if test ${IPVS_SUPPORT} = Yes; then
  echo "IPVS use libnl           : ${IPVS_USE_NL}"
  echo "IPVS syncd attributes    : ${IPVS_SYNCD_ATTRIBUTES}"
  echo "IPVS 64 bit stats        : ${IPVS_64BIT_STATS}"
fi
echo "fwmark socket support    : ${SO_MARK_SUPPORT}"
echo "Use VRRP Framework       : ${VRRP_SUPPORT}"
if test ${VRRP_SUPPORT} = Yes; then
  echo "Use VRRP VMAC            : ${MACVLAN_SUPPORT}"
  echo "Use VRRP authentication  : ${VRRP_AUTH_SUPPORT}"
  echo "With ip rules/routes     : ${FIB_ROUTING_SUPPORT}"
fi
echo "SNMP vrrp support        : ${SNMP_VRRP_SUPPORT}"
echo "SNMP checker support     : ${SNMP_CHECKER_SUPPORT}"
echo "SNMP RFCv2 support       : ${SNMP_RFCV2_SUPPORT}"
echo "SNMP RFCv3 support       : ${SNMP_RFCV3_SUPPORT}"
if test ${SNMP_RFCV3_SUPPORT} = Yes; then
  echo "SNMP send V3 for V2      : ${SNMP_V3_FOR_V2}"
fi
echo "DBUS support             : ${DBUS_SUPPORT}"
if test ${DBUS_SUPPORT} = Yes; then
  echo "DBUS create instance     : ${DBUS_CREATE_INSTANCE}"
fi
echo "SHA1 support             : ${SHA1_SUPPORT}"
echo "Use Debug flags          : ${ENABLE_DEBUG}"
echo "Use Json output          : ${ENABLE_JSON}"
echo "Stacktrace support       : ${ENABLE_STACKTRACE}"
echo "Memory alloc check       : ${MEM_CHECK}"
if test ${MEM_CHECK} = Yes; then
  echo "Memory alloc check log   : ${MEM_CHECK_LOG}"
fi
echo "libnl version            : ${NETLINK_VER}"
echo "Use IPv4 devconf         : ${IPV4_DEVCONF}"
echo "Use libiptc              : ${USE_LIBIPTC}"
echo "Use libipset             : ${USE_LIBIPSET}"
echo "init type                : ${INIT_TYPE}"
echo "Build genhash            : ${BUILD_GENHASH}"
echo "Build documentation      : ${HAVE_SPHINX_BUILD}"

dnl ----[ end configure ]---

if test ${IPVS_SUPPORT} = Yes -a ${IPVS_USE_NL} = No; then
  echo
  echo "*** WARNING - this build will not support IPVS with IPv6. Please install libnl/libnl-3 dev libraries to support IPv6 with IPVS."
  echo
fi<|MERGE_RESOLUTION|>--- conflicted
+++ resolved
@@ -1008,7 +1008,7 @@
     AC_DEFINE([_WITH_JSON_], [ 1 ], [Define to 1 to build with json output support])
     add_pkg_config([json-c])
     ENABLE_JSON=Yes
-    add_build_opt([JSON])
+    add_config_opt([JSON])
   fi
 fi
 AM_CONDITIONAL([WITH_VRRP], [test $VRRP_SUPPORT = Yes])
@@ -1041,13 +1041,8 @@
 UNICAST_CHKSUM_COMPAT_SUPPORT=No
 if test .$enable_chksum_compat != .no; then
   UNICAST_CHKSUM_COMPAT_SUPPORT=Yes
-<<<<<<< HEAD
-  AC_DEFINE([_WITH_UNICAST_CHKSUM_COMPAT_], [ 1 ], [Define to 1 to enable v1.3.6 and earlier VRRPv3 unicast checksum compatibility])
+  AC_DEFINE([_WITH_UNICAST_CHKSUM_COMPAT_], [ 1 ], [Define to 1 to enable v1.3.7 and earlier VRRPv3 unicast checksum compatibility])
   add_config_opt([OLD_CHKSUM_COMPAT])
-=======
-  AC_DEFINE([_WITH_UNICAST_CHKSUM_COMPAT_], [ 1 ], [Define to 1 to enable v1.3.7 and earlier VRRPv3 unicast checksum compatibility])
-  add_build_opt([OLD_CHKSUM_COMPAT])
->>>>>>> 4413b83a
 fi
 
 dnl ----[ Checks for FIB routing support ]----
