--- conflicted
+++ resolved
@@ -76,12 +76,8 @@
 	list				failed_checkers;/* List of failed checkers */
 	bool				set;		/* in the IPVS table */
 	bool				reloaded;	/* active state was copied from old config while reloading */
-<<<<<<< HEAD
+	char				*virtualhost;	/* Default virtualhost for HTTP and SSL health checkers */
 #if defined(_WITH_SNMP_CHECKER_)
-=======
-	char				*virtualhost;	/* Default virtualhost for HTTP and SSL health checkers */
-#if defined(_WITH_SNMP_CHECKER_) && defined(_WITH_LVS_)
->>>>>>> 387c25be
 	/* Statistics */
 	uint32_t			activeconns;	/* active connections */
 	uint32_t			inactconns;	/* inactive connections */
@@ -130,13 +126,8 @@
 #endif
 	unsigned			forwarding_method;
 	uint32_t			persistence_granularity;
-<<<<<<< HEAD
-	char				*virtualhost;
-=======
-#endif
 	char				*virtualhost;	/* Default virtualhost for HTTP and SSL healthcheckers
 							   if not set on real servers */
->>>>>>> 387c25be
 	list				rs;
 	bool				alive;
 	bool				alpha;		/* Alpha mode enabled. */
@@ -185,15 +176,8 @@
 			 (X)->service_type            == (Y)->service_type		&&\
 			 (X)->forwarding_method       == (Y)->forwarding_method		&&\
 			 (X)->persistence_granularity == (Y)->persistence_granularity	&&\
-<<<<<<< HEAD
 			 VS_SCRIPT_ISEQ((X)->quorum_up, (Y)->quorum_up)			&&\
 			 VS_SCRIPT_ISEQ((X)->quorum_down, (Y)->quorum_down)		&&\
-=======
-			 !(X)->quorum_up              == !(Y)->quorum_up		&& \
-			 (!(X)->quorum_up || !strcmp ((X)->quorum_up->name, (Y)->quorum_up->name)) && \
-			 !(X)->quorum_down            == !(Y)->quorum_down		&& \
-			 (!(X)->quorum_down || !strcmp ((X)->quorum_down->name, (Y)->quorum_down->name)) && \
->>>>>>> 387c25be
 			 !strcmp((X)->sched, (Y)->sched)				&&\
 			 (X)->persistence_timeout     == (Y)->persistence_timeout	&&\
 			 !(X)->vsgname                == !(Y)->vsgname			&& \
