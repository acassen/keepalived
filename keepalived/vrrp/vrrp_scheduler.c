--- conflicted
+++ resolved
@@ -226,7 +226,6 @@
 
 			/* Set interface state */
 			vrrp_restore_interface(vrrp, false, false);
-<<<<<<< HEAD
 			if (is_up && new_state != VRRP_STATE_FAULT && !vrrp->num_script_init && (!vrrp->sync || !vrrp->sync->num_member_init)) {
 				if (is_up) {
 					vrrp->state = VRRP_STATE_BACK;
@@ -235,25 +234,6 @@
 				else {
 					vrrp->state = VRRP_STATE_FAULT;
 					log_message(LOG_INFO, "(%s) Entering FAULT STATE (init)", vrrp->iname);
-=======
-			vrrp->state = VRRP_STATE_BACK;
-			vrrp_smtp_notifier(vrrp);
-			notify_instance_exec(vrrp, VRRP_STATE_BACK);
-#ifdef _WITH_SNMP_VRRP_
-			vrrp_snmp_instance_trap(vrrp);
-#endif
-			vrrp->last_transition = timer_now();
-
-			/* Init group if needed  */
-			if ((vgroup = vrrp->sync)) {
-				if (GROUP_STATE(vgroup) != VRRP_STATE_BACK) {
-					vgroup->state = VRRP_STATE_BACK;
-					vrrp_sync_smtp_notifier(vgroup);
-					notify_group_exec(vgroup, VRRP_STATE_BACK);
-#ifdef _WITH_SNMP_VRRP_
-					vrrp_snmp_group_trap(vgroup);
-#endif
->>>>>>> f22f0bae
 				}
 				send_instance_notifies(vrrp);
 			}
@@ -611,181 +591,20 @@
 static void
 vrrp_backup(vrrp_t * vrrp, char *buffer, ssize_t len)
 {
-<<<<<<< HEAD
 	vrrp_state_backup(vrrp, buffer, len);
-=======
-#ifdef _WITH_VRRP_AUTH_
-	struct iphdr *iph;
-	ipsec_ah_t *ah;
-
-	if (vrrp->family == AF_INET) {
-		iph = (struct iphdr *) buffer;
-
-		if (iph->protocol == IPPROTO_IPSEC_AH) {
-			ah = (ipsec_ah_t *) (buffer + sizeof (struct iphdr));
-			if (ntohl(ah->seq_number) >= vrrp->ipsecah_counter->seq_number)
-				vrrp->ipsecah_counter->cycle = 0;
-		}
-	}
-#endif
-
-	if (!VRRP_ISUP(vrrp)) {
-		vrrp_log_int_down(vrrp);
-		log_message(LOG_INFO, "VRRP_Instance(%s) Now in FAULT state",
-		       vrrp->iname);
-		if (vrrp->state != VRRP_STATE_FAULT) {
-			notify_instance_exec(vrrp, VRRP_STATE_FAULT);
-			vrrp->state = VRRP_STATE_FAULT;
-#ifdef _WITH_SNMP_VRRP_
-			vrrp_snmp_instance_trap(vrrp);
-#endif
-		}
-	} else {
-		vrrp_state_backup(vrrp, buffer, len);
-	}
-}
-
-static void
-vrrp_become_master(vrrp_t * vrrp,
-#ifndef _WITH_VRRP_AUTH_
-				 __attribute__((unused))
-#endif
-							 char *buffer, __attribute__((unused)) ssize_t len)
-{
-#ifdef _WITH_VRRP_AUTH_
-	struct iphdr *iph;
-	ipsec_ah_t *ah;
-
-	if (vrrp->family == AF_INET) {
-		iph = (struct iphdr *) buffer;
-
-		/*
-		 * If we are in IPSEC AH mode, we must be sync
-		 * with the remote IPSEC AH VRRP instance counter.
-		 */
-		if (vrrp->version == VRRP_VERSION_2 && iph->protocol == IPPROTO_IPSEC_AH) {
-			log_message(LOG_INFO, "VRRP_Instance(%s) IPSEC-AH : seq_num sync",
-			       vrrp->iname);
-			ah = (ipsec_ah_t *) (buffer + sizeof (struct iphdr));
-			vrrp->ipsecah_counter->seq_number = ntohl(ah->seq_number) + 1;
-			vrrp->ipsecah_counter->cycle = 0;
-		}
-	}
-#endif
-
-	/* Then jump to master state */
-	vrrp->wantstate = VRRP_STATE_MAST;
-	vrrp_state_goto_master(vrrp);
->>>>>>> f22f0bae
 }
 
 /* This is called if receive a packet when master */
 static void
 vrrp_leave_master(vrrp_t * vrrp, char *buffer, ssize_t len)
 {
-<<<<<<< HEAD
 	if (vrrp_state_master_rx(vrrp, buffer, len))
 		vrrp_state_leave_master(vrrp, false);
-=======
-	if (!VRRP_ISUP(vrrp)) {
-		vrrp_log_int_down(vrrp);
-		vrrp->wantstate = VRRP_STATE_GOTO_FAULT;
-		vrrp_state_leave_master(vrrp);
-	} else if (vrrp_state_master_rx(vrrp, buffer, len)) {
-		vrrp_state_leave_master(vrrp);
-		vrrp_smtp_notifier(vrrp);
-	}
-}
-
-#ifdef _WITH_VRRP_AUTH_
-static void
-vrrp_ah_sync(vrrp_t *vrrp)
-{
-	/*
-	 * Transition to BACKUP state for AH
-	 * seq number synchronization.
-	 */
-	log_message(LOG_INFO, "VRRP_Instance(%s) in FAULT state jump to AH sync",
-	       vrrp->iname);
-	vrrp->wantstate = VRRP_STATE_BACK;
-	vrrp_state_leave_master(vrrp);
-}
-#endif
-
-static void
-vrrp_leave_fault(vrrp_t * vrrp, char *buffer, ssize_t len)
-{
-	if (!VRRP_ISUP(vrrp))
-		return;
-
-	if (vrrp_state_fault_rx(vrrp, buffer, len) == VRRP_STATE_MAST) {
-		if (!vrrp->sync || vrrp_sync_leave_fault(vrrp)) {
-			log_message(LOG_INFO,
-			       "VRRP_Instance(%s) prio is higher than received advert",
-			       vrrp->iname);
-			vrrp_become_master(vrrp, buffer, len);
-#ifdef _WITH_SNMP_RFC_
-#ifdef _WITH_SNMP_RFCV3_
-			vrrp->stats->master_reason = VRRPV3_MASTER_REASON_PREEMPTED;
-#endif
-			vrrp->stats->uptime = timer_now();
-#endif
-		}
-	} else {
-		if (!vrrp->sync || vrrp_sync_leave_fault(vrrp)) {
-			log_message(LOG_INFO, "VRRP_Instance(%s) Entering BACKUP STATE",
-			       vrrp->iname);
-			vrrp->state = VRRP_STATE_BACK;
-			vrrp_smtp_notifier(vrrp);
-			notify_instance_exec(vrrp, VRRP_STATE_BACK);
-#ifdef _WITH_SNMP_VRRP_
-			vrrp_snmp_instance_trap(vrrp);
-#endif
-			vrrp->last_transition = timer_now();
-#ifdef _WITH_SNMP_RFC_
-			vrrp->stats->uptime = vrrp->last_transition;
-#endif
-		}
-	}
->>>>>>> f22f0bae
 }
 
 static void
 vrrp_goto_master(vrrp_t * vrrp)
 {
-<<<<<<< HEAD
-=======
-	if (!VRRP_ISUP(vrrp)) {
-		vrrp_log_int_down(vrrp);
-		log_message(LOG_INFO, "VRRP_Instance(%s) Now in FAULT state",
-		       vrrp->iname);
-		if (vrrp->state != VRRP_STATE_FAULT)
-			notify_instance_exec(vrrp, VRRP_STATE_FAULT);
-		vrrp->state = VRRP_STATE_FAULT;
-		vrrp->ms_down_timer = 3 * vrrp->adver_int + VRRP_TIMER_SKEW(vrrp);
-		notify_instance_exec(vrrp, VRRP_STATE_FAULT);
-#ifdef _WITH_SNMP_VRRP_
-		vrrp_snmp_instance_trap(vrrp);
-#endif
-		vrrp->last_transition = timer_now();
-
-		return;
-	}
-
-#if defined _WITH_VRRP_AUTH_
-	/* If becoming MASTER in IPSEC AH AUTH, we reset the anti-replay */
-	if (vrrp->version == VRRP_VERSION_2 && vrrp->ipsecah_counter->cycle) {
-		vrrp->ipsecah_counter->cycle = 0;
-		vrrp->ipsecah_counter->seq_number = 0;
-	}
-#endif
-
-#ifdef _WITH_SNMP_RFCV3_
-	if ((vrrp->version == VRRP_VERSION_2 && vrrp->ms_down_timer >= 3 * vrrp->adver_int) ||
-	    (vrrp->version == VRRP_VERSION_3 && vrrp->ms_down_timer >= 3 * vrrp->master_adver_int))
-		vrrp->stats->master_reason = VRRPV3_MASTER_REASON_MASTER_NO_RESPONSE;
-#endif
->>>>>>> f22f0bae
 	/* handle master state transition */
 	vrrp->wantstate = VRRP_STATE_MAST;
 	vrrp_state_goto_master(vrrp);
@@ -847,7 +666,10 @@
 	}
 
 	vrrp->master_adver_int = vrrp->adver_int;
-	vrrp->ms_down_timer = 3 * vrrp->master_adver_int + VRRP_TIMER_SKEW(vrrp);
+	if (vrrp->wantstate == VRRP_STATE_MAST && vrrp->base_priority == VRRP_PRIO_OWNER)
+		vrrp->ms_down_timer = vrrp->master_adver_int + VRRP_TIMER_SKEW(vrrp);
+	else
+		vrrp->ms_down_timer = 3 * vrrp->master_adver_int + VRRP_TIMER_SKEW(vrrp);
 
 	if (vrrp->sync) {
 		if (leaving_init) {
@@ -869,7 +691,6 @@
 	vrrp_init_instance_sands(vrrp);
 	vrrp_thread_requeue_read(vrrp);
 
-<<<<<<< HEAD
 	vrrp->wantstate = wantstate;
 
 	if (vrrp->sync) {
@@ -877,39 +698,6 @@
 			vrrp_sync_master(vrrp);
 		else
 			vrrp_sync_backup(vrrp);
-=======
-#if defined _WITH_VRRP_AUTH_
-	/*
-	 * We force the IPSEC AH seq_number sync
-	 * to be done in read advert handler.
-	 * So we ignore this timeouted state until remote
-	 * VRRP MASTER send its advert for the concerned
-	 * instance.
-	 */
-	if (vrrp->version == VRRP_VERSION_2 && vrrp->auth_type == VRRP_AUTH_AH) {
-		vrrp_ah_sync(vrrp);
-	} else
-#endif
-	{
-		/* Otherwise, we transit to init state */
-		if (vrrp->base_priority != VRRP_PRIO_OWNER) {
-			vrrp->state = VRRP_STATE_BACK;
-			notify_instance_exec(vrrp, VRRP_STATE_BACK);
-			if (vrrp->preempt_delay)
-				vrrp->preempt_time = timer_add_long(timer_now(), vrrp->preempt_delay);
-#ifdef _WITH_SNMP_VRRP_
-			vrrp_snmp_instance_trap(vrrp);
-#endif
-			vrrp->last_transition = timer_now();
-			log_message(LOG_INFO, "VRRP_Instance(%s): Entering BACKUP STATE", vrrp->iname);
-		} else {
-#ifdef _WITH_SNMP_RFCV3_
-			vrrp->stats->master_reason = VRRPV3_MASTER_REASON_PREEMPTED;
-#endif
-			log_message(LOG_INFO, "VRRP_Instance(%s): Transition to MASTER STATE", vrrp->iname);
-			vrrp_goto_master(vrrp);
-		}
->>>>>>> f22f0bae
 	}
 }
 
