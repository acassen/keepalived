
/*
 * Soft:        Keepalived is a failover program for the LVS project
 *              <www.linuxvirtualserver.org>. It monitor & manipulate
 *              a loadbalanced server pool using multi-layer checks.
 *
 * Part:        VRRP implementation of VRRPv2 as specified in rfc2338.
 *              VRRP is a protocol which elect a master server on a LAN. If the
 *              master fails, a backup server takes over.
 *              The original implementation has been made by jerome etienne.
 *
 * Author:      Alexandre Cassen, <acassen@linux-vs.org>
 *
 *              This program is distributed in the hope that it will be useful,
 *              but WITHOUT ANY WARRANTY; without even the implied warranty of
 *              MERCHANTABILITY or FITNESS FOR A PARTICULAR PURPOSE.
 *              See the GNU General Public License for more details.
 *
 *              This program is free software; you can redistribute it and/or
 *              modify it under the terms of the GNU General Public License
 *              as published by the Free Software Foundation; either version
 *              2 of the License, or (at your option) any later version.
 *
 * Copyright (C) 2001-2012 Alexandre Cassen, <acassen@gmail.com>
 */

#include "config.h"

/* System includes */
#include <errno.h>
#include <openssl/md5.h>
#include <unistd.h>
#include <sys/time.h>
#ifdef _WITH_VRRP_AUTH_
#include <netinet/in.h>
#endif

/* local include */
#include "parser.h"

#include "vrrp_arp.h"
#include "vrrp_ndisc.h"
#include "vrrp_scheduler.h"
#include "vrrp_notify.h"
#include "vrrp.h"
#include "global_data.h"
#include "vrrp_data.h"
#include "vrrp_sync.h"
#include "vrrp_index.h"
#include "vrrp_track.h"
#ifdef _HAVE_VRRP_VMAC_
#include "vrrp_vmac.h"
#endif
#include "vrrp_if_config.h"
#ifdef _HAVE_LIBIPTC_
#include "vrrp_iptables.h"
#endif
#ifdef _WITH_SNMP_
#include "vrrp_snmp.h"
#endif
#include "list.h"
#include "logger.h"
#include "main.h"
#include "utils.h"
#include "bitops.h"
#include "vrrp_netlink.h"
#include "vrrp_print.h"
#if !HAVE_DECL_SOCK_CLOEXEC
#include "old_socket.h"
#endif
#ifdef _HAVE_FIB_ROUTING_
#include "vrrp_iprule.h"
#include "vrrp_iproute.h"
#endif
#ifdef _WITH_DBUS_
#include "vrrp_dbus.h"
#include "global_data.h"
#endif

#include <netinet/ip.h>
#include <netinet/ip6.h>

/* add/remove Virtual IP addresses */
static bool
vrrp_handle_ipaddress(vrrp_t * vrrp, int cmd, int type)
{
	if (__test_bit(LOG_DETAIL_BIT, &debug))
		log_message(LOG_INFO, "VRRP_Instance(%s) %s protocol %s", vrrp->iname,
		       (cmd == IPADDRESS_ADD) ? "setting" : "removing",
		       (type == VRRP_VIP_TYPE) ? "VIPs." : "E-VIPs.");
	return netlink_iplist((type == VRRP_VIP_TYPE) ? vrrp->vip : vrrp->evip, cmd);
}

#ifdef _HAVE_FIB_ROUTING_
/* add/remove Virtual routes */
static void
vrrp_handle_iproutes(vrrp_t * vrrp, int cmd)
{
	if (__test_bit(LOG_DETAIL_BIT, &debug))
		log_message(LOG_INFO, "VRRP_Instance(%s) %s protocol Virtual Routes",
		       vrrp->iname,
		       (cmd == IPROUTE_ADD) ? "setting" : "removing");
	netlink_rtlist(vrrp->vroutes, cmd);
}

/* add/remove Virtual rules */
static void
vrrp_handle_iprules(vrrp_t * vrrp, int cmd, bool force)
{
	if (__test_bit(LOG_DETAIL_BIT, &debug))
		log_message(LOG_INFO, "VRRP_Instance(%s) %s protocol Virtual Rules",
		       vrrp->iname,
		       (cmd == IPRULE_ADD) ? "setting" : "removing");
	netlink_rulelist(vrrp->vrules, cmd, force);
}
#endif

/* add/remove iptable drop rules based on accept mode */
static void
vrrp_handle_accept_mode(vrrp_t *vrrp, int cmd, bool force)
{
#ifdef _HAVE_LIBIPTC_
	int tries = 0;
	int res = 0;
#endif
	struct ipt_handle *h = NULL;

	if (vrrp->base_priority != VRRP_PRIO_OWNER && !vrrp->accept) {
		if (__test_bit(LOG_DETAIL_BIT, &debug))
			log_message(LOG_INFO, "VRRP_Instance(%s) %s protocol %s", vrrp->iname,
				(cmd == IPADDRESS_ADD) ? "setting" : "removing", "iptable drop rule");

#ifdef _HAVE_LIBIPTC_
		do {
			h = iptables_open();
#endif
			/* As accept is false, add iptable rule to drop packets destinated to VIPs and eVIPs */
			if (!LIST_ISEMPTY(vrrp->vip))
				handle_iptable_rule_to_iplist(h, vrrp->vip, cmd, force);
			if (!LIST_ISEMPTY(vrrp->evip))
				handle_iptable_rule_to_iplist(h, vrrp->evip, cmd, force);
#ifdef _HAVE_LIBIPTC_
			res = iptables_close(h);
		} while (res == EAGAIN && ++tries < IPTABLES_MAX_TRIES);
#endif
		vrrp->iptable_rules_set = (cmd == IPADDRESS_ADD);
	}
}

/* Check that the scripts are secure */
static int
check_track_script_secure(tracked_sc_t *script)
{
	int flags;

	if (script->scr->insecure)
		return 0;

	flags = check_script_secure(&script->scr->script);

	/* Mark not to run if needs inhibiting */
	if (flags & SC_INHIBIT) {
		log_message(LOG_INFO, "Disabling track script %s due to insecure", script->scr->sname);
		script->scr->insecure = true;
	}
	else if (flags & SC_NOTFOUND) {
		log_message(LOG_INFO, "Disabling track script %s since not found", script->scr->sname);
		script->scr->insecure = true;
	}
	else if (!(flags & SC_EXECUTABLE))
		script->scr->insecure = true;

	return flags;
}

static void
check_vrrp_script_security(void)
{
	element e, e1, next;
	vrrp_t *vrrp;
	vrrp_sgroup_t *sg;
	tracked_sc_t *track_script;
	vrrp_script_t *vscript;
	int script_flags = 0;
	int flags;

	if (LIST_ISEMPTY(vrrp_data->vrrp))
		return;

	for (e = LIST_HEAD(vrrp_data->vrrp); e; ELEMENT_NEXT(e)) {
		vrrp = ELEMENT_DATA(e);

		script_flags |= check_notify_script_secure(&vrrp->script_backup);
		script_flags |= check_notify_script_secure(&vrrp->script_master);
		script_flags |= check_notify_script_secure(&vrrp->script_fault);
		script_flags |= check_notify_script_secure(&vrrp->script_stop);
		script_flags |= check_notify_script_secure(&vrrp->script);

		if (LIST_ISEMPTY(vrrp->track_script))
			continue;

		for (e1 = LIST_HEAD(vrrp->track_script); e1; e1 = next) {
			next = e1->next;
			track_script = ELEMENT_DATA(e1);
			script_flags |= (flags = check_track_script_secure(track_script));

			if (track_script->scr->insecure) {
				/* Remove it from the vrrp instance's queue */
				free_list_element(vrrp->track_script, e1);
			}
		}
	}

	if (!LIST_ISEMPTY(vrrp_data->vrrp_sync_group)) {
		for (e = LIST_HEAD(vrrp_data->vrrp_sync_group); e; ELEMENT_NEXT(e)) {
			sg = ELEMENT_DATA(e);
			script_flags |= check_notify_script_secure(&sg->script_backup);
			script_flags |= check_notify_script_secure(&sg->script_master);
			script_flags |= check_notify_script_secure(&sg->script_fault);
			script_flags |= check_notify_script_secure(&sg->script);
		}
	}

	if (!script_security && script_flags & SC_ISSCRIPT) {
		log_message(LOG_INFO, "SECURITY VIOLATION - scripts are being executed but script_security not enabled.%s",
				script_flags & SC_INSECURE ? " There are insecure scripts." : "");
	}

	/* Now walk through the vrrp_script list, removing any that aren't used */
	for (e = LIST_HEAD(vrrp_data->vrrp_script); e; e = next) {
		next = e->next;
		vscript = ELEMENT_DATA(e);

		if (vscript->insecure) {
			free_list_element(vrrp_data->vrrp_script, e);
		}
	}
}

/* IP header length */
static inline size_t
vrrp_iphdr_len(void)
{
	return sizeof(struct iphdr);
}

#ifdef _WITH_VRRP_AUTH_
/* IPSEC AH header length */
static inline size_t
vrrp_ipsecah_len(void)
{
	return sizeof(ipsec_ah_t);
}
#endif

/* VRRP header length */
static size_t
vrrp_pkt_len(vrrp_t * vrrp)
{
	size_t len = sizeof(vrrphdr_t);

	/* Our implementation of IPv6 with VRRP version 2 doesn't include the 8 byte auth field */
	if (vrrp->family == AF_INET) {
		if (vrrp->version == VRRP_VERSION_2)
			len += VRRP_AUTH_LEN;
		len += ((!LIST_ISEMPTY(vrrp->vip)) ? LIST_SIZE(vrrp->vip) * sizeof(struct in_addr) : 0);
	}
	else if (vrrp->family == AF_INET6)
		len += ((!LIST_ISEMPTY(vrrp->vip)) ? LIST_SIZE(vrrp->vip) * sizeof(struct in6_addr) : 0);

	return len;
}

/* VRRP header pointer from buffer */
vrrphdr_t *
vrrp_get_header(sa_family_t family, char *buf, unsigned *proto)
{
	struct iphdr *iph;
	vrrphdr_t *hd = NULL;

	if (family == AF_INET) {
		iph = (struct iphdr *) buf;

		/* Fill the VRRP header */
#ifdef _WITH_VRRP_AUTH_
		if (iph->protocol == IPPROTO_AH) {
			*proto = IPPROTO_AH;
			hd = (vrrphdr_t *) ((char *) iph + (iph->ihl << 2) +
					   vrrp_ipsecah_len());
		}
		else
#endif
		{
			*proto = IPPROTO_VRRP;
			hd = (vrrphdr_t *) ((char *) iph + (iph->ihl << 2));
		}
	} else if (family == AF_INET6) {
		*proto = IPPROTO_VRRP;
		hd = (vrrphdr_t *) buf;
	}

	return hd;
}

#ifdef _WITH_VRRP_AUTH_
/*
 * IPSEC AH incoming packet check.
 * return false for a valid pkt, true otherwise.
 */
static bool
vrrp_in_chk_ipsecah(vrrp_t * vrrp, char *buffer)
{
	struct iphdr *ip = (struct iphdr *) (buffer);
	ipsec_ah_t *ah = (ipsec_ah_t *) ((char *) ip + (ip->ihl << 2));
	unsigned char digest[MD5_DIGEST_LENGTH];
	uint32_t backup_auth_data[3];

	/* first verify that the SPI value is equal to src IP */
	if (ah->spi != ip->saddr) {
		log_message(LOG_INFO, "IPSEC AH : invalid IPSEC SPI value. %d and expect %d",
			    ip->saddr, ah->spi);
		return true;
	}

// TODO - If SPI doesn't match previous SPI, we are starting again
	/*
	 * then proceed with the sequence number to prevent against replay attack.
	 * For inbound processing, we increment seq_number counter to audit
	 * sender counter.
	 */
	vrrp->ipsecah_counter.seq_number++;
	if (ntohl(ah->seq_number) >= vrrp->ipsecah_counter.seq_number ||
	    vrrp->sync
#ifdef _HAVE_VRRP_VMAC_
	    || __test_bit(VRRP_VMAC_BIT, &vrrp->vmac_flags)
#endif
							) {
// TODO - why do we ignore seq no for vmac (commit 3efff46b6 8/4/2015) and sync groups?
		vrrp->ipsecah_counter.seq_number = ntohl(ah->seq_number);
	} else {
// TODO - we could handle wrap around within a few numbers, e.g. FFFFFFFA -> 00000006
		log_message(LOG_INFO, "VRRP_Instance(%s) IPSEC-AH : sequence number %d"
					" already proceeded. Packet dropped. Local(%d)",
					vrrp->iname, ntohl(ah->seq_number),
					vrrp->ipsecah_counter.seq_number);
		return true;
	}

	/*
	 * then compute a ICV to compare with the one present in AH pkt.
	 * alloc a temp memory space to stock the ip mutable fields
	 */

	/* zero the ip mutable fields */
	ip->tos = 0;
	ip->frag_off = 0;
	ip->check = 0;
	if (!LIST_ISEMPTY(vrrp->unicast_peer))
		ip->ttl = 0;
	memcpy(backup_auth_data, ah->auth_data, sizeof (ah->auth_data));
	memset(ah->auth_data, 0, sizeof (ah->auth_data));
	memset(digest, 0, 16);

	/* Compute the ICV */
	hmac_md5((unsigned char *) buffer,
		 vrrp_iphdr_len() + vrrp_ipsecah_len() + vrrp_pkt_len(vrrp)
		 , vrrp->auth_data, sizeof (vrrp->auth_data)
		 , digest);

	if (memcmp(backup_auth_data, digest, HMAC_MD5_TRUNC) != 0) {
		log_message(LOG_INFO, "VRRP_Instance(%s) IPSEC-AH : invalid"
				      " IPSEC HMAC-MD5 value. Due to fields mutation"
				      " or bad password !",
			    vrrp->iname);
		return true;
	}

	return false;
}
#endif

/* check if ipaddr is present in VIP buffer */
static int
vrrp_in_chk_vips(vrrp_t * vrrp, ip_address_t *ipaddress, unsigned char *buffer)
{
	size_t i;

	if (vrrp->family == AF_INET) {
		for (i = 0; i < LIST_SIZE(vrrp->vip); i++) {
			if (!memcmp(&ipaddress->u.sin.sin_addr.s_addr, buffer + i * sizeof(struct in_addr), sizeof (struct in_addr)))
				return 1;
		}
	} else if (vrrp->family == AF_INET6) {
		for (i = 0; i < LIST_SIZE(vrrp->vip); i++) {
			if (!memcmp(&ipaddress->u.sin6_addr, buffer + i * sizeof(struct in6_addr), sizeof (struct in6_addr)))
				return 1;
		}
	}

	return 0;
}

/*
 * VRRP incoming packet check.
 * return VRRP_PACKET_OK if the pkt is valid, or
 *	  VRRP_PACKET_KO if packet invalid or
 *	  VRRP_PACKET_DROP if packet not relevant to us
 *	  VRRP_PACKET_OTHER if packet has wrong vrid
 */
static int
vrrp_in_chk(vrrp_t * vrrp, char *buffer, ssize_t buflen_ret, bool check_vip_addr)
{
	struct iphdr *ip;
	int ihl;
	size_t vrrppkt_len;
	unsigned adver_int = 0;
#ifdef _WITH_VRRP_AUTH_
	ipsec_ah_t *ah;
#endif
	vrrphdr_t *hd;
	unsigned char *vips;
	ip_address_t *ipaddress;
	element e;
	char addr_str[INET6_ADDRSTRLEN];
	ipv4_phdr_t ipv4_phdr;
	uint32_t acc_csum = 0;
	ip = NULL;
	struct sockaddr_storage *up_addr;
	size_t buflen, expected_len;

	if (buflen_ret < 0) {
		log_message(LOG_INFO, "recvmsg returned %zd", buflen_ret);
		return VRRP_PACKET_KO;
	}
	buflen = (size_t)buflen_ret;

	/* IPv4 related */
	if (vrrp->family == AF_INET) {
		/* To begin with, we just concern ourselves with the protocol headers */
		expected_len = vrrp_iphdr_len() + sizeof(vrrphdr_t);
#ifdef _WITH_VRRP_AUTH_
		if (vrrp->auth_type == VRRP_AUTH_AH)
			expected_len += vrrp_ipsecah_len();
#endif

		/*
		 * MUST verify that the received packet length is not shorter than
		 * the VRRP header
		 */
		if (buflen < expected_len) {
			log_message(LOG_INFO,
			       "(%s): ip/vrrp header too short. %zu and expect at least %zu",
			      vrrp->iname, buflen, expected_len);
			++vrrp->stats->packet_len_err;
			return VRRP_PACKET_KO;
		}

		ip = (struct iphdr *) (buffer);
		ihl = ip->ihl << 2;

#ifdef _WITH_VRRP_AUTH_
		if (vrrp->auth_type == VRRP_AUTH_AH) {
			ah = (ipsec_ah_t *) (buffer + ihl);
			hd = (vrrphdr_t *) ((char *) ah + vrrp_ipsecah_len());
		} else
#endif
			hd = (vrrphdr_t *) (buffer + ihl);

		/* Now calculate expected_len to include everything */
		expected_len += vrrp_pkt_len(vrrp) - sizeof(vrrphdr_t);

		/* MUST verify that the IP TTL is 255 */
		if (LIST_ISEMPTY(vrrp->unicast_peer) && ip->ttl != VRRP_IP_TTL) {
			log_message(LOG_INFO, "(%s): invalid ttl. %d and expect %d",
				vrrp->iname, ip->ttl, VRRP_IP_TTL);
			++vrrp->stats->ip_ttl_err;
#ifdef _WITH_SNMP_RFCV3_
			vrrp->stats->proto_err_reason = ipTtlError;
			vrrp_rfcv3_snmp_proto_err_notify(vrrp);
#endif
			return VRRP_PACKET_KO;
		}
	} else if (vrrp->family == AF_INET6) {
		/*
		 * MUST verify that the received packet length is greater than or
		 * equal to the VRRP header
		 */
		if (buflen < sizeof(vrrphdr_t)) {
			log_message(LOG_INFO,
			       "(%s): vrrp header too short. %zu and expect at least %zu",
			      vrrp->iname, buflen, sizeof(vrrphdr_t));
			++vrrp->stats->packet_len_err;
			return VRRP_PACKET_KO;
		}

		hd = (vrrphdr_t *) buffer;

		/* Set expected vrrp packet length */
		expected_len = sizeof(vrrphdr_t) + (LIST_ISEMPTY(vrrp->vip) ? 0 : LIST_SIZE(vrrp->vip)) * sizeof(struct in6_addr);
	} else {
		log_message(LOG_INFO, "(%s): configured address family is %d, which is neither AF_INET or AF_INET6. This is probably a bug - please report", vrrp->iname, vrrp->family);
		return VRRP_PACKET_KO;
	}

	/* MUST verify the VRRP version */
	if ((hd->vers_type >> 4) != vrrp->version) {
		log_message(LOG_INFO, "(%s): invalid version. %d and expect %d",
		       vrrp->iname, (hd->vers_type >> 4), vrrp->version);
#ifdef _WITH_SNMP_RFC_
		vrrp->stats->vers_err++;
#ifdef _WITH_SNMP_RFCV3_
		vrrp->stats->proto_err_reason = versionError;
		vrrp_rfcv3_snmp_proto_err_notify(vrrp);
#endif
#endif
		return VRRP_PACKET_KO;
	}

	/* verify packet type */
	if ((hd->vers_type & 0x0f) != VRRP_PKT_ADVERT) {
		log_message(LOG_INFO, "(%s): Invalid packet type. %d and expect %d",
			vrrp->iname, (hd->vers_type & 0x0f), VRRP_PKT_ADVERT);
		++vrrp->stats->invalid_type_rcvd;
		return VRRP_PACKET_KO;
	}

	/* MUST verify that the VRID is valid on the receiving interface_t */
	if (vrrp->vrid != hd->vrid) {
		log_message(LOG_INFO,
		       "(%s): received VRID mismatch. Received %d, Expected %d",
		       vrrp->iname, hd->vrid, vrrp->vrid);
#ifdef _WITH_SNMP_RFC_
		vrrp->stats->vrid_err++;
#ifdef _WITH_SNMP_RFCV3_
		vrrp->stats->proto_err_reason = vrIdError;
		vrrp_rfcv3_snmp_proto_err_notify(vrrp);
#endif
#endif
		return VRRP_PACKET_OTHER;
	}

	if (vrrp->version == VRRP_VERSION_2) {
		/* Check that authentication of packet is correct */
		if (
#ifdef _WITH_VRRP_AUTH_
		    hd->v2.auth_type != VRRP_AUTH_AH &&
		    hd->v2.auth_type != VRRP_AUTH_PASS &&
#endif
		    hd->v2.auth_type != VRRP_AUTH_NONE) {
			log_message(LOG_INFO, "(%s): Invalid auth type: %d", vrrp->iname, hd->v2.auth_type);
			++vrrp->stats->invalid_authtype;
#ifdef _WITH_SNMP_RFCV2_
			vrrp_rfcv2_snmp_auth_err_trap(vrrp, ((struct sockaddr_in *)&vrrp->pkt_saddr)->sin_addr, invalidAuthType);
#endif
			return VRRP_PACKET_KO;
		}

#ifdef _WITH_VRRP_AUTH_
		/*
		 * MUST perform authentication specified by Auth Type
		 * check the authentication type
		 */
		if (vrrp->auth_type != hd->v2.auth_type) {
			log_message(LOG_INFO, "(%s): received a %d auth, expecting %d!",
			       vrrp->iname, hd->v2.auth_type, vrrp->auth_type);
			++vrrp->stats->authtype_mismatch;
#ifdef _WITH_SNMP_RFCV2_
			vrrp_rfcv2_snmp_auth_err_trap(vrrp, ((struct sockaddr_in *)&vrrp->pkt_saddr)->sin_addr, authTypeMismatch);
#endif
			return VRRP_PACKET_KO;
		}

		if (vrrp->auth_type == VRRP_AUTH_PASS) {
			/* check the authentication if it is a passwd */
			char *pw = (char *) ip + ntohs(ip->tot_len)
			    - sizeof (vrrp->auth_data);
			if (memcmp(pw, vrrp->auth_data, sizeof(vrrp->auth_data)) != 0) {
				log_message(LOG_INFO, "(%s): received an invalid passwd!", vrrp->iname);
				++vrrp->stats->auth_failure;
#ifdef _WITH_SNMP_RFCV2_
				vrrp_rfcv2_snmp_auth_err_trap(vrrp, ((struct sockaddr_in *)&vrrp->pkt_saddr)->sin_addr, authFailure);
#endif
				return VRRP_PACKET_KO;
			}
		}
		else if (hd->v2.auth_type == VRRP_AUTH_AH) {
			/* check the authentication if it is ipsec ah */
			if (vrrp_in_chk_ipsecah(vrrp, buffer)) {
				log_message(LOG_INFO, "(%s): received an invalid auth header!", vrrp->iname);
				++vrrp->stats->auth_failure;
#ifdef _WITH_SNMP_RFCV2_
				vrrp_rfcv2_snmp_auth_err_trap(vrrp, ((struct sockaddr_in *)&vrrp->pkt_saddr)->sin_addr, authFailure);
#endif
				return VRRP_PACKET_KO;
			}
		}
#endif

		/*
		 * MUST verify that the Adver Interval in the packet is the same as
		 * the locally configured for this virtual router if VRRPv2
		 */
		if (vrrp->adver_int != hd->v2.adver_int * TIMER_HZ) {
			log_message(LOG_INFO, "(%s): advertisement interval mismatch mine=%d sec rcved=%d sec",
				vrrp->iname, vrrp->adver_int / TIMER_HZ, adver_int / TIMER_HZ);
			/* to prevent concurent VRID running => multiple master in 1 VRID */
			return VRRP_PACKET_DROP;
		}

	}

	if ((LIST_ISEMPTY(vrrp->vip) && hd->naddr > 0) ||
	    (!LIST_ISEMPTY(vrrp->vip) && LIST_SIZE(vrrp->vip) != hd->naddr)) {
		log_message(LOG_INFO, "(%s): received an invalid ip number count %d, expected %d!",
			vrrp->iname, hd->naddr, LIST_ISEMPTY(vrrp->vip) ? 0 : LIST_SIZE(vrrp->vip));
		++vrrp->stats->addr_list_err;
		return VRRP_PACKET_KO;
	}

	if (vrrp->family == AF_INET && ntohs(ip->tot_len) != buflen) {
		log_message(LOG_INFO,
		       "(%s): ip_tot_len mismatch against received length. %d and received %zu",
		       vrrp->iname, ntohs(ip->tot_len), buflen);
		++vrrp->stats->packet_len_err;
		return VRRP_PACKET_KO;
	}

	if (expected_len != buflen) {
		log_message(LOG_INFO,
		       "(%s): Received packet length mismatch against expected. %zu and expect %zu",
		      vrrp->iname, buflen, expected_len);
		++vrrp->stats->packet_len_err;
		return VRRP_PACKET_KO;
	}

	/* MUST verify the VRRP checksum. Kernel takes care of checksum mismatch incase of IPv6. */
	if (vrrp->family == AF_INET) {
		vrrppkt_len = sizeof(vrrphdr_t) + hd->naddr * sizeof(struct in_addr);
		if (vrrp->version == VRRP_VERSION_3) {
			/* Create IPv4 pseudo-header */
			ipv4_phdr.src   = ip->saddr;
			ipv4_phdr.dst   = htonl(INADDR_VRRP_GROUP);
			ipv4_phdr.zero  = 0;
			ipv4_phdr.proto = IPPROTO_VRRP;
			ipv4_phdr.len   = htons(vrrppkt_len);

			in_csum((u_short *) &ipv4_phdr, sizeof(ipv4_phdr), 0, &acc_csum);
			if (in_csum((u_short *) hd, vrrppkt_len, acc_csum, NULL)) {
				log_message(LOG_INFO, "(%s): Invalid VRRPv3 checksum", vrrp->iname);
#ifdef _WITH_SNMP_RFC_
				vrrp->stats->chk_err++;
#ifdef _WITH_SNMP_RFCV3_
				vrrp->stats->proto_err_reason = checksumError;
				vrrp_rfcv3_snmp_proto_err_notify(vrrp);
#endif
#endif
				return VRRP_PACKET_KO;
			}
		} else {
			vrrppkt_len += VRRP_AUTH_LEN;
			if (in_csum((u_short *) hd, vrrppkt_len, 0, NULL)) {
				log_message(LOG_INFO, "(%s): Invalid VRRPv2 checksum", vrrp->iname);
#ifdef _WITH_SNMP_RFC_
				vrrp->stats->chk_err++;
#ifdef _WITH_SNMP_RFCV3_
				vrrp->stats->proto_err_reason = checksumError;
				vrrp_rfcv3_snmp_proto_err_notify(vrrp);
#endif
#endif
				return VRRP_PACKET_KO;
			}
		}
	}

	/* Correct type, version, and length. Count as VRRP advertisement */
	++vrrp->stats->advert_rcvd;

	/* pointer to vrrp vips pkt zone */
	vips = (unsigned char *) ((char *) hd + sizeof(vrrphdr_t));

	if (check_vip_addr) {
		if (vrrp->family == AF_INET) {
			if (!LIST_ISEMPTY(vrrp->vip)) {
				/*
				 * MAY verify that the IP address(es) associated with the
				 * VRID are valid
				 */
				for (e = LIST_HEAD(vrrp->vip); e; ELEMENT_NEXT(e)) {
					ipaddress = ELEMENT_DATA(e);
					if (!vrrp_in_chk_vips(vrrp, ipaddress, vips)) {
						log_message(LOG_INFO, "(%s): ip address associated with VRID %d"
						       " not present in MASTER advert : %s",
						       vrrp->iname, vrrp->vrid,
						       inet_ntop2(ipaddress->u.sin.sin_addr.s_addr));
						++vrrp->stats->addr_list_err;
						return VRRP_PACKET_KO;
					}
				}
			}

			// check a unicast source address is in the unicast_peer list
			if (global_data->vrrp_check_unicast_src && !LIST_ISEMPTY(vrrp->unicast_peer)) {
				for (e = LIST_HEAD(vrrp->unicast_peer); e; ELEMENT_NEXT(e)) {
					up_addr = ELEMENT_DATA(e);
					if (((struct sockaddr_in *)&vrrp->pkt_saddr)->sin_addr.s_addr == ((struct sockaddr_in *)up_addr)->sin_addr.s_addr)
						break;
				}
				if (!e) {
					log_message(LOG_INFO, "(%s): unicast source address %s not a unicast peer",
						vrrp->iname, inet_ntop2(((struct sockaddr_in*)&vrrp->pkt_saddr)->sin_addr.s_addr));
					return VRRP_PACKET_KO;
				}
			}
		} else {	/* IPv6 */
			if (!LIST_ISEMPTY(vrrp->vip)) {
				/*
				 * MAY verify that the IP address(es) associated with the
				 * VRID are valid
				 */
				if (hd->naddr != LIST_SIZE(vrrp->vip)) {
					log_message(LOG_INFO,
						"(%s): receive an invalid ip number count associated with VRID!", vrrp->iname);
					++vrrp->stats->addr_list_err;
					return VRRP_PACKET_KO;
				}

				for (e = LIST_HEAD(vrrp->vip); e; ELEMENT_NEXT(e)) {
					ipaddress = ELEMENT_DATA(e);
					if (!vrrp_in_chk_vips(vrrp, ipaddress, vips)) {
						log_message(LOG_INFO, "(%s) ip address associated with VRID %d"
							    " not present in MASTER advert : %s",
							    vrrp->iname, vrrp->vrid,
							    inet_ntop(AF_INET6, &ipaddress->u.sin6_addr,
							    addr_str, sizeof(addr_str)));
						++vrrp->stats->addr_list_err;
						return VRRP_PACKET_KO;
					}
				}
			}

			/* check a unicast source address is in the unicast_peer list */
			if (global_data->vrrp_check_unicast_src && !LIST_ISEMPTY(vrrp->unicast_peer)) {
				for (e = LIST_HEAD(vrrp->unicast_peer); e; ELEMENT_NEXT(e)) {
					up_addr = ELEMENT_DATA(e);
					if (IN6_ARE_ADDR_EQUAL(&((struct sockaddr_in6 *)&vrrp->pkt_saddr)->sin6_addr, &((struct sockaddr_in6 *)up_addr)->sin6_addr))
						break;
				}
				if (!e) {
					log_message(LOG_INFO, "(%s): unicast source address %s not a unicast peer",
						vrrp->iname, inet_ntop(AF_INET6, &((struct sockaddr_in6 *)&vrrp->pkt_saddr)->sin6_addr,
							    addr_str, sizeof(addr_str)));
					return VRRP_PACKET_KO;
				}
			}
		}
	}

	if (hd->priority == 0)
		++vrrp->stats->pri_zero_rcvd;

	if (vrrp->version == VRRP_VERSION_3 && vrrp->state == VRRP_STATE_BACK) {
// TODO - is this the right place to do this? - Probably not, do it below
		/* In v3 when we are in BACKUP state, we set our
		 * advertisement interval to match the MASTER's. */
		adver_int = (ntohs(hd->v3.adver_int) & 0x0FFF) * TIMER_CENTI_HZ;
		if (vrrp->master_adver_int != adver_int) {
			log_message(LOG_INFO, "(%s): advertisement interval changed: mine=%d milli-sec, rcved=%d milli-sec",
				vrrp->iname, vrrp->master_adver_int / (TIMER_HZ / 1000), adver_int / (TIMER_HZ / 1000));
		}
	}

	return VRRP_PACKET_OK;
}

/* build IP header */
static void
vrrp_build_ip4(vrrp_t * vrrp, char *buffer, uint32_t dst)
{
	struct iphdr *ip = (struct iphdr *) (buffer);

	ip->ihl = sizeof(struct iphdr) >> 2;
	ip->version = 4;
	/* set tos to internet network control */
	ip->tos = 0xc0;
	ip->tot_len = (uint16_t)(sizeof (struct iphdr) + vrrp_pkt_len(vrrp));
	ip->tot_len = htons(ip->tot_len);
	ip->id = htons(++vrrp->ip_id);
	/* kernel will fill in ID if left to 0, so we overflow to 1 */
	if (vrrp->ip_id == 65535)
		vrrp->ip_id = 1;
	ip->frag_off = 0;
	ip->ttl = VRRP_IP_TTL;

	/* fill protocol type --rfc2402.2 */
#ifdef _WITH_VRRP_AUTH_
	ip->protocol = (vrrp->auth_type == VRRP_AUTH_AH) ? IPPROTO_AH : IPPROTO_VRRP;
#else
	ip->protocol = IPPROTO_VRRP;
#endif

	ip->saddr = VRRP_PKT_SADDR(vrrp);
	ip->daddr = dst;

	/* checksum must be done last */
	ip->check = in_csum((u_short *) ip, ip->ihl * 4U, 0, NULL);
}

#ifdef _WITH_VRRP_AUTH_
/* build IPSEC AH header */
static void
vrrp_build_ipsecah(vrrp_t * vrrp, char *buffer, size_t buflen)
{
	ICV_mutable_fields ip_mutable_fields;
	unsigned char digest[MD5_DIGEST_LENGTH];
	struct iphdr *ip = (struct iphdr *) (buffer);
	ipsec_ah_t *ah = (ipsec_ah_t *) (buffer + sizeof (struct iphdr));

	/* fill in next header filed --rfc2402.2.1 */
	ah->next_header = IPPROTO_VRRP;

	/* update IP header total length value */
	ip->tot_len = htons(ntohs(ip->tot_len) + vrrp_ipsecah_len());

	/* update ip checksum */
	ip->check = 0;
	ip->check = in_csum((u_short *) ip, ip->ihl * 4U, 0, NULL);

	/* backup the ip mutable fields */
	ip_mutable_fields.tos = ip->tos;
	ip_mutable_fields.ttl = ip->ttl;
	ip_mutable_fields.frag_off = ip->frag_off;
	ip_mutable_fields.check = ip->check;

	/* zero the ip mutable fields */
	ip->tos = 0;
	ip->frag_off = 0;
	ip->check = 0;
	if (!LIST_ISEMPTY(vrrp->unicast_peer))
		ip->ttl = 0;

	/* fill in the Payload len field */
	ah->payload_len = IPSEC_AH_PLEN;

	/* The SPI value is filled with the ip header source address.
	   SPI uniquely identify the Security Association (SA). This value
	   is chosen by the recipient itself when setting up the SA. In a
	   multicast environment, this becomes unfeasible.

	   If left to the sender, the choice of the SPI value should be done
	   so by the sender that it cannot possibly conflict with SPI values
	   chosen by other entities sending IPSEC traffic to any of the receivers.
	   To overpass this problem, the rule I have chosen to implement here is
	   that the SPI value chosen by the sender is based on unique information
	   such as its IP address.
	   -- INTERNET draft : <draft-paridaens-xcast-sec-framework-01.txt>
	 */
	ah->spi = ip->saddr;

	/* Processing sequence number.
	   Cycled assumed if 0xFFFFFFFD reached. So the MASTER state is free for another srv.
	   Here can result a flapping MASTER state owner when max seq_number value reached.
	   => We REALLY REALLY REALLY don't need to worry about this. We only use authentication
	   for VRRPv2, for which the adver_int is specified in whole seconds, therefore the minimum
	   adver_int is 1 second. 2^32-3 seconds is 4294967293 seconds, or in excess of 136 years,
	   so since the sequence number always starts from 0, we are not going to reach the limit.
	   In the current implementation if counter has cycled, we stop sending adverts and
	   become BACKUP. We are ever the optimist and think we might run continuously for over
	   136 years without someone redesigning their network!
	   If all the master are down we reset the counter for becoming MASTER.
	 */
	if (vrrp->ipsecah_counter.seq_number > 0xFFFFFFFD) {
		vrrp->ipsecah_counter.cycle = true;
	} else {
		vrrp->ipsecah_counter.seq_number++;
	}

	ah->seq_number = htonl(vrrp->ipsecah_counter.seq_number);

	/* Compute the ICV & trunc the digest to 96bits
	   => No padding needed.
	   -- rfc2402.3.3.3.1.1.1 & rfc2401.5
	 */
	hmac_md5((unsigned char *) buffer, buflen, vrrp->auth_data, sizeof (vrrp->auth_data), digest);
	memcpy(ah->auth_data, digest, HMAC_MD5_TRUNC);

	/* Restore the ip mutable fields */
	ip->tos = ip_mutable_fields.tos;
	ip->frag_off = ip_mutable_fields.frag_off;
	ip->check = ip_mutable_fields.check;
	ip->ttl = ip_mutable_fields.ttl;
}
#endif

/* build VRRPv2 header */
static void
vrrp_build_vrrp_v2(vrrp_t *vrrp, uint8_t prio, char *buffer)
{
	int i = 0;
	vrrphdr_t *hd = (vrrphdr_t *) buffer;
	struct in_addr *iparr;
	struct in6_addr *ip6arr;
	element e;
	ip_address_t *ip_addr;

	/* Family independant */
	hd->vers_type = (VRRP_VERSION_2 << 4) | VRRP_PKT_ADVERT;
	hd->vrid = vrrp->vrid;
	hd->priority = prio;
	hd->naddr = (uint8_t)((!LIST_ISEMPTY(vrrp->vip)) ? (uint8_t)LIST_SIZE(vrrp->vip) : 0);
#ifdef _WITH_VRRP_AUTH_
	hd->v2.auth_type = vrrp->auth_type;
#else
	hd->v2.auth_type = VRRP_AUTH_NONE;
#endif
	hd->v2.adver_int = (uint8_t)(vrrp->adver_int / TIMER_HZ);

	/* Family specific */
	if (vrrp->family == AF_INET) {
		/* copy the ip addresses */
		iparr = (struct in_addr *) ((char *) hd + sizeof (*hd));
		if (!LIST_ISEMPTY(vrrp->vip)) {
			for (e = LIST_HEAD(vrrp->vip); e; ELEMENT_NEXT(e)) {
				ip_addr = ELEMENT_DATA(e);
				iparr[i++] = ip_addr->u.sin.sin_addr;
			}
		}

#ifdef _WITH_VRRP_AUTH_
		/* copy the passwd if the authentication is VRRP_AH_PASS */
		if (vrrp->auth_type == VRRP_AUTH_PASS) {
			unsigned vip_count = (!LIST_ISEMPTY(vrrp->vip)) ? LIST_SIZE(vrrp->vip) : 0;
			char *pw = (char *) hd + sizeof (*hd) + vip_count * 4;
			memcpy(pw, vrrp->auth_data, sizeof (vrrp->auth_data));
		}
#endif

		/* finaly compute vrrp checksum */
		hd->chksum = 0;
		hd->chksum = in_csum((u_short *) hd, vrrp_pkt_len(vrrp), 0, NULL);
	} else if (vrrp->family == AF_INET6) {
		ip6arr = (struct in6_addr *)((char *) hd + sizeof(*hd));
		if (!LIST_ISEMPTY(vrrp->vip)) {
			for (e = LIST_HEAD(vrrp->vip); e; ELEMENT_NEXT(e)) {
				ip_addr = ELEMENT_DATA(e);
				ip6arr[i++] = ip_addr->u.sin6_addr;
			}
		}
		/* Kernel will update checksum field. let it be 0 now. */
		hd->chksum = 0;
	}
}

/* build VRRPv3 header */
static void
vrrp_build_vrrp_v3(vrrp_t *vrrp, uint8_t prio, char *buffer)
{
	int i = 0;
	vrrphdr_t *hd = (vrrphdr_t *) buffer;
	struct in_addr *iparr;
	struct in6_addr *ip6arr;
	element e;
	ip_address_t *ip_addr;
	ipv4_phdr_t ipv4_phdr;
	uint32_t acc_csum;

	/* Family independant */
	hd->vers_type = (VRRP_VERSION_3 << 4) | VRRP_PKT_ADVERT;
	hd->vrid = vrrp->vrid;
	hd->priority = prio;
	hd->naddr = (uint8_t)((!LIST_ISEMPTY(vrrp->vip)) ? LIST_SIZE(vrrp->vip) : 0);
	hd->v3.adver_int  = htons((vrrp->adver_int / TIMER_CENTI_HZ) & 0x0FFF); /* interval in centiseconds, reserved bits zero */

	/* Family specific */
	if (vrrp->family == AF_INET) {
		/* copy the ip addresses */
		iparr = (struct in_addr *) ((char *) hd + sizeof(*hd));
		if (!LIST_ISEMPTY(vrrp->vip)) {
			for (e = LIST_HEAD(vrrp->vip); e; ELEMENT_NEXT(e)) {
				ip_addr = ELEMENT_DATA(e);
				iparr[i++] = ip_addr->u.sin.sin_addr;
			}
		}

		/* Create IPv4 pseudo-header */
		ipv4_phdr.src   = VRRP_PKT_SADDR(vrrp);
		ipv4_phdr.dst   = htonl(INADDR_VRRP_GROUP);
		ipv4_phdr.zero  = 0;
		ipv4_phdr.proto = IPPROTO_VRRP;
		ipv4_phdr.len   = htons(vrrp_pkt_len(vrrp));

		/* finaly compute vrrp checksum */
		in_csum((u_short *) &ipv4_phdr, sizeof(ipv4_phdr), 0, &acc_csum);
		hd->chksum = in_csum((u_short *) hd, vrrp_pkt_len(vrrp), acc_csum, NULL);
	} else if (vrrp->family == AF_INET6) {
		ip6arr = (struct in6_addr *)((char *) hd + sizeof(*hd));
		if (!LIST_ISEMPTY(vrrp->vip)) {
			for (e = LIST_HEAD(vrrp->vip); e; ELEMENT_NEXT(e)) {
				ip_addr = ELEMENT_DATA(e);
				ip6arr[i++] = ip_addr->u.sin6_addr;
			}
		}
		/* Kernel will update checksum field. let it be 0 now. */
		hd->chksum = 0;
	}
}

/* build VRRP header */
static void
vrrp_build_vrrp(vrrp_t *vrrp, uint8_t prio, char *buffer)
{
	if (vrrp->version == VRRP_VERSION_3)
		vrrp_build_vrrp_v3(vrrp, prio, buffer);
	else
		vrrp_build_vrrp_v2(vrrp, prio, buffer);
}

/* build VRRP packet */
static void
vrrp_build_pkt(vrrp_t * vrrp, uint8_t prio, struct sockaddr_storage *addr)
{
	char *bufptr;
	uint32_t dst;

	if (vrrp->family == AF_INET) {
		/* save reference values */
		bufptr = vrrp->send_buffer;

		/* build the ip header */
		dst = (addr) ? inet_sockaddrip4(addr) :
			       ((struct sockaddr_in *) &global_data->vrrp_mcast_group4)->sin_addr.s_addr;
		vrrp_build_ip4(vrrp, vrrp->send_buffer, dst);

		/* build the vrrp header */
		bufptr += vrrp_iphdr_len();

#ifdef _WITH_VRRP_AUTH_
		if (vrrp->auth_type == VRRP_AUTH_AH)
			bufptr += vrrp_ipsecah_len();
#endif
		vrrp_build_vrrp(vrrp, prio, bufptr);

#ifdef _WITH_VRRP_AUTH_
		/* build the IPSEC AH header */
		if (vrrp->auth_type == VRRP_AUTH_AH)
			vrrp_build_ipsecah(vrrp, vrrp->send_buffer, vrrp->send_buffer_size);
#endif
	}
	else if (vrrp->family == AF_INET6)
		vrrp_build_vrrp(vrrp, prio, vrrp->send_buffer);
}

/* send VRRP packet */
static int
vrrp_build_ancillary_data(struct msghdr *msg, char *cbuf, struct sockaddr_storage *src)
{
	struct cmsghdr *cmsg;
	struct in6_pktinfo *pkt;

	if (src->ss_family != AF_INET6)
		return -1;

	msg->msg_control = cbuf;
	msg->msg_controllen = CMSG_SPACE(sizeof(struct in6_pktinfo));

	cmsg = CMSG_FIRSTHDR(msg);
	cmsg->cmsg_level = IPPROTO_IPV6;
	cmsg->cmsg_type = IPV6_PKTINFO;
	cmsg->cmsg_len = CMSG_LEN(sizeof(struct in6_pktinfo));

	pkt = (struct in6_pktinfo *) CMSG_DATA(cmsg);
	memset(pkt, 0, sizeof(struct in6_pktinfo));
	pkt->ipi6_addr = ((struct sockaddr_in6 *) src)->sin6_addr;
	pkt->ipi6_ifindex = ((struct sockaddr_in6 *) src)->sin6_scope_id;

	return 0;
}

static ssize_t
vrrp_send_pkt(vrrp_t * vrrp, struct sockaddr_storage *addr)
{
	struct sockaddr_storage *src = &vrrp->saddr;
	struct sockaddr_in6 dst6;
	struct sockaddr_in dst4;
	struct msghdr msg;
	struct iovec iov;
	char cbuf[256];

	/* Build the message data */
	memset(&msg, 0, sizeof(msg));
	msg.msg_iov = &iov;
	msg.msg_iovlen = 1;
	iov.iov_base = vrrp->send_buffer;
	iov.iov_len = vrrp->send_buffer_size;

	/* Unicast sending path */
	if (addr && addr->ss_family == AF_INET) {
		msg.msg_name = (struct sockaddr_in *) addr;
		msg.msg_namelen = sizeof(struct sockaddr_in);
	} else if (addr && addr->ss_family == AF_INET6) {
		msg.msg_name = (struct sockaddr_in6 *) addr;
		msg.msg_namelen = sizeof(struct sockaddr_in6);
		vrrp_build_ancillary_data(&msg, cbuf, src);
	} else if (vrrp->family == AF_INET) { /* Multicast sending path */
		memset(&dst4, 0, sizeof(dst4));
		dst4.sin_family = AF_INET;
		dst4.sin_addr = ((struct sockaddr_in *) &global_data->vrrp_mcast_group4)->sin_addr;
		msg.msg_name = &dst4;
		msg.msg_namelen = sizeof(dst4);
	} else if (vrrp->family == AF_INET6) {
		memset(&dst6, 0, sizeof(dst6));
		dst6.sin6_family = AF_INET6;
		dst6.sin6_addr = ((struct sockaddr_in6 *) &global_data->vrrp_mcast_group6)->sin6_addr;
		msg.msg_name = &dst6;
		msg.msg_namelen = sizeof(dst6);
		vrrp_build_ancillary_data(&msg, cbuf, src);
	}

	/* Send the packet */
	return sendmsg(vrrp->sockets->fd_out, &msg, (addr) ? 0 : MSG_DONTROUTE);
}

/* Allocate the sending buffer */
static void
vrrp_alloc_send_buffer(vrrp_t * vrrp)
{
	vrrp->send_buffer_size = vrrp_pkt_len(vrrp);

	if (vrrp->family == AF_INET) {
		vrrp->send_buffer_size += vrrp_iphdr_len();
#ifdef _WITH_VRRP_AUTH_
		if (vrrp->auth_type == VRRP_AUTH_AH)
			vrrp->send_buffer_size += vrrp_ipsecah_len();
#endif
	}

	vrrp->send_buffer = MALLOC(vrrp->send_buffer_size);
}

/* send VRRP advertisement */
int
vrrp_send_adv(vrrp_t * vrrp, uint8_t prio)
{
	struct sockaddr_storage *addr;
	list l = vrrp->unicast_peer;
	element e;
	ssize_t ret;

	/* alloc send buffer */
	if (!vrrp->send_buffer)
		vrrp_alloc_send_buffer(vrrp);
	else
		memset(vrrp->send_buffer, 0, vrrp->send_buffer_size);

	/* build the packet */
	if (!LIST_ISEMPTY(l)) {
		for (e = LIST_HEAD(l); e; ELEMENT_NEXT(e)) {
			addr = ELEMENT_DATA(e);
			vrrp_build_pkt(vrrp, prio, addr);
			ret = vrrp_send_pkt(vrrp, addr);
			if (ret < 0) {
				log_message(LOG_INFO, "VRRP_Instance(%s) Cant send advert to %s (%m)"
						    , vrrp->iname, inet_sockaddrtos(addr));
			}
		}
	} else {
		vrrp_build_pkt(vrrp, prio, NULL);
		vrrp_send_pkt(vrrp, NULL);
	}

	++vrrp->stats->advert_sent;
	/* sent it */
	return 0;
}

/* Received packet processing */
static int
vrrp_check_packet(vrrp_t * vrrp, char *buf, ssize_t buflen, bool check_vip_addr)
{
	int ret;

	if (!buflen)
		return VRRP_PACKET_NULL;

	ret = vrrp_in_chk(vrrp, buf, buflen, check_vip_addr);

	if (ret == VRRP_PACKET_DROP) {
		log_message(LOG_INFO, "Sync instance needed on %s !!!",
		       IF_NAME(vrrp->ifp));
	}

	else if (ret == VRRP_PACKET_KO)
		log_message(LOG_INFO, "bogus VRRP packet received on %s !!!",
		       IF_NAME(vrrp->ifp));
	return ret;
}

/* Gratuitous ARP on each VIP */
static void
vrrp_send_update(vrrp_t * vrrp, ip_address_t * ipaddress, bool log_msg)
{
	char *msg;
	char addr_str[INET6_ADDRSTRLEN];

	if (!IP_IS6(ipaddress))
		send_gratuitous_arp(vrrp, ipaddress);
	else
		ndisc_send_unsolicited_na(vrrp, ipaddress);

	if (log_msg && __test_bit(LOG_DETAIL_BIT, &debug)) {
		if (!IP_IS6(ipaddress)) {
			msg = "gratuitous ARPs";
			inet_ntop(AF_INET, &ipaddress->u.sin.sin_addr, addr_str, sizeof(addr_str));
		} else {
			msg = "Unsolicited Neighbour Adverts";
			inet_ntop(AF_INET6, &ipaddress->u.sin6_addr, addr_str, sizeof(addr_str));
		}

		log_message(LOG_INFO, "VRRP_Instance(%s) Sending/queueing %s on %s for %s",
			    vrrp->iname, msg, IF_NAME(ipaddress->ifp), addr_str);
	}
}

void
vrrp_send_link_update(vrrp_t * vrrp, unsigned rep)
{
	unsigned j;
	ip_address_t *ipaddress;
	element e;

	/* Only send gratuitous ARP if VIP are set */
	if (!VRRP_VIP_ISSET(vrrp))
		return;

	/* send gratuitous arp for each virtual ip */
	for (j = 0; j < rep; j++) {
		if (!LIST_ISEMPTY(vrrp->vip)) {
			for (e = LIST_HEAD(vrrp->vip); e; ELEMENT_NEXT(e)) {
				ipaddress = ELEMENT_DATA(e);
				vrrp_send_update(vrrp, ipaddress, !j);
			}
		}

		if (!LIST_ISEMPTY(vrrp->evip)) {
			for (e = LIST_HEAD(vrrp->evip); e; ELEMENT_NEXT(e)) {
				ipaddress = ELEMENT_DATA(e);
				vrrp_send_update(vrrp, ipaddress, !j);
			}
		}
	}
}

static void
vrrp_remove_delayed_arp(vrrp_t *vrrp)
{
	ip_address_t *ipaddress;
	element e;

	if (!LIST_ISEMPTY(vrrp->vip)) {
		for (e = LIST_HEAD(vrrp->vip); e; ELEMENT_NEXT(e)) {
			ipaddress = ELEMENT_DATA(e);
			ipaddress->garp_gna_pending = false;
		}
	}

	if (!LIST_ISEMPTY(vrrp->evip)) {
		for (e = LIST_HEAD(vrrp->evip); e; ELEMENT_NEXT(e)) {
			ipaddress = ELEMENT_DATA(e);
			ipaddress->garp_gna_pending = false;
		}
	}
	vrrp->garp_pending = false;
	vrrp->gna_pending = false;
}

/* becoming master */
static void
vrrp_state_become_master(vrrp_t * vrrp)
{
	interface_t *ifp ;

	++vrrp->stats->become_master;

	if (vrrp->version == VRRP_VERSION_3)
		log_message(LOG_INFO, "VRRP_Instance(%s) using locally configured advertisement interval (%d milli-sec)",
					vrrp->iname, vrrp->adver_int / (TIMER_HZ / 1000));

	/* add the ip addresses */
	vrrp_handle_accept_mode(vrrp, IPADDRESS_ADD, false);
	if (!LIST_ISEMPTY(vrrp->vip))
		vrrp_handle_ipaddress(vrrp, IPADDRESS_ADD, VRRP_VIP_TYPE);
	if (!LIST_ISEMPTY(vrrp->evip))
		vrrp_handle_ipaddress(vrrp, IPADDRESS_ADD, VRRP_EVIP_TYPE);
	vrrp->vipset = 1;

#ifdef _HAVE_FIB_ROUTING_
	/* add virtual routes */
	if (!LIST_ISEMPTY(vrrp->vroutes))
		vrrp_handle_iproutes(vrrp, IPROUTE_ADD);

	/* add virtual rules */
	if (!LIST_ISEMPTY(vrrp->vrules))
		vrrp_handle_iprules(vrrp, IPRULE_ADD, false);
#endif

	kernel_netlink_poll();

	/* remotes neighbour update */
	if (vrrp->family == AF_INET6) {
		/* Refresh whether we are acting as a router for NA messages */
		ifp = IF_BASE_IFP(vrrp->ifp);
		ifp->gna_router = get_ipv6_forwarding(ifp);
	}
	vrrp_send_link_update(vrrp, vrrp->garp_rep);

	/* set refresh timer */
	if (timerisset(&vrrp->garp_refresh)) {
		vrrp->garp_refresh_timer = timer_add_now(vrrp->garp_refresh);
	}

	/* Check if notify is needed */
	notify_instance_exec(vrrp, VRRP_STATE_MAST);

#ifdef _WITH_SNMP_KEEPALIVED_
	vrrp_snmp_instance_trap(vrrp);
#endif
#ifdef _WITH_SNMP_RFCV2_
	vrrp_rfcv2_snmp_new_master_trap(vrrp);
#endif
#ifdef _WITH_SNMP_RFCV3_
	vrrp_rfcv3_snmp_new_master_notify(vrrp);
#endif

#ifdef _WITH_LVS_
	/* Check if sync daemon handling is needed */
	if (global_data->lvs_syncd.vrrp == vrrp)
		ipvs_syncd_master(&global_data->lvs_syncd);
#endif
	vrrp->last_transition = timer_now();
}

void
vrrp_state_goto_master(vrrp_t * vrrp)
{
	if (vrrp->sync && !vrrp_sync_can_goto_master(vrrp))
		return;

	vrrp->state = VRRP_STATE_MAST;
	vrrp_state_master_tx(vrrp);
}

/* leaving master state */
void
vrrp_restore_interface(vrrp_t * vrrp, bool advF, bool force)
{
	/* if we stop vrrp, warn the other routers to speed up the recovery */
	if (advF) {
		vrrp_send_adv(vrrp, VRRP_PRIO_STOP);
		++vrrp->stats->pri_zero_sent;
		syslog(LOG_INFO, "VRRP_Instance(%s) sent 0 priority",
		       vrrp->iname);
	}

#ifdef _HAVE_FIB_ROUTING_
	/* remove virtual rules */
	if (!LIST_ISEMPTY(vrrp->vrules))
		vrrp_handle_iprules(vrrp, IPRULE_DEL, force);

	/* remove virtual routes */
	if (!LIST_ISEMPTY(vrrp->vroutes))
		vrrp_handle_iproutes(vrrp, IPROUTE_DEL);
#endif

	/* empty the delayed arp list */
	vrrp_remove_delayed_arp(vrrp);

	/*
	 * Remove the ip addresses.
	 *
	 * If started with "--dont-release-vrrp" then try to remove
	 * addresses even if we didn't add them during this run.
	 *
	 * If "--release-vips" is set then try to release any virtual addresses.
	 * kill -1 tells keepalived to reread its config.  If a config change
	 * (such as lower priority) causes a state transition to backup then
	 * keepalived doesn't remove the VIPs.  Then we have duplicate IP addresses
	 * on both master/backup.
	 */
	if (force ||
	    VRRP_VIP_ISSET(vrrp) ||
	    __test_bit(DONT_RELEASE_VRRP_BIT, &debug) ||
	    __test_bit(RELEASE_VIPS_BIT, &debug)) {
		if (!LIST_ISEMPTY(vrrp->vip))
			vrrp_handle_ipaddress(vrrp, IPADDRESS_DEL, VRRP_VIP_TYPE);
		if (!LIST_ISEMPTY(vrrp->evip))
			vrrp_handle_ipaddress(vrrp, IPADDRESS_DEL, VRRP_EVIP_TYPE);
		vrrp_handle_accept_mode(vrrp, IPADDRESS_DEL, force);
		vrrp->vipset = 0;
	}
}

void
vrrp_state_leave_master(vrrp_t * vrrp)
{
#ifdef _WITH_LVS_
	if (VRRP_VIP_ISSET(vrrp)) {
		/* Check if sync daemon handling is needed */
		if (global_data->lvs_syncd.vrrp == vrrp)
			ipvs_syncd_backup(&global_data->lvs_syncd);
	}
#endif

	/* set the new vrrp state */
	if (vrrp->wantstate == VRRP_STATE_BACK) {
		log_message(LOG_INFO, "VRRP_Instance(%s) Entering BACKUP STATE", vrrp->iname);
		vrrp->preempt_time.tv_sec = 0;
// TODO - if we are called due to receiving a higher priority advert, do we overwrite master adver int ?
		vrrp->master_adver_int = vrrp->adver_int;
	}
	else if (vrrp->wantstate == VRRP_STATE_FAULT) {
		log_message(LOG_INFO, "VRRP_Instance(%s) Entering FAULT STATE", vrrp->iname);
		vrrp_send_adv(vrrp, VRRP_PRIO_STOP);
	}
	else {
		log_message(LOG_INFO, "(%s): vrrp_state_leave_master called with invalid wantstate %d", vrrp->iname, vrrp->wantstate);
		return;
	}

	vrrp_restore_interface(vrrp, false, false);
	vrrp->state = vrrp->wantstate;
	notify_instance_exec(vrrp, vrrp->state);

#ifdef _WITH_SNMP_KEEPALIVED_
	vrrp_snmp_instance_trap(vrrp);
#endif

	/* Set the down timer */
	vrrp->ms_down_timer = 3 * vrrp->master_adver_int + VRRP_TIMER_SKEW(vrrp);
	vrrp_init_instance_sands(vrrp);
	++vrrp->stats->release_master;
	vrrp->last_transition = timer_now();
}

void
vrrp_state_leave_fault(vrrp_t * vrrp)
{
	/* set the new vrrp state */
	if (vrrp->wantstate == VRRP_STATE_MAST)
		vrrp_state_goto_master(vrrp);
	else {
		log_message(LOG_INFO, "VRRP_Instance(%s) Entering %s STATE", vrrp->iname, vrrp->wantstate == VRRP_STATE_BACK ? "BACKUP" : "FAULT");
		if (vrrp->wantstate == VRRP_STATE_FAULT && vrrp->state == VRRP_STATE_MAST) {
			vrrp_send_adv(vrrp, VRRP_PRIO_STOP);
			vrrp_restore_interface(vrrp, false, false);
		}
		vrrp->state = vrrp->wantstate;
		notify_instance_exec(vrrp, vrrp->state);
		if (vrrp->state == VRRP_STATE_BACK) {
			vrrp->preempt_time.tv_sec = 0;
			vrrp->master_adver_int = vrrp->adver_int;
		}
#ifdef _WITH_SNMP_KEEPALIVED_
		vrrp_snmp_instance_trap(vrrp);
#endif
	}

	/* Set the down timer */
	vrrp->master_adver_int = vrrp->adver_int;
	vrrp->ms_down_timer = 3 * vrrp->master_adver_int + VRRP_TIMER_SKEW(vrrp);
	vrrp_init_instance_sands(vrrp);
	vrrp->last_transition = timer_now();
}

/* BACKUP state processing */
void
vrrp_state_backup(vrrp_t * vrrp, char *buf, ssize_t buflen)
{
	vrrphdr_t *hd;
	ssize_t ret = 0;
	unsigned master_adver_int, proto;
	bool check_addr = false;
	timeval_t new_ms_down_timer;
	bool ignore_advert = false;

	/* Process the incoming packet */
	hd = vrrp_get_header(vrrp->family, buf, &proto);
	if (!vrrp->skip_check_adv_addr ||
	    vrrp->master_saddr.ss_family != vrrp->pkt_saddr.ss_family)
		check_addr = true;
	else {
		/* Check if the addresses are different */
		if (vrrp->pkt_saddr.ss_family == AF_INET) {
			if (((struct sockaddr_in*)&vrrp->pkt_saddr)->sin_addr.s_addr != ((struct sockaddr_in*)&vrrp->master_saddr)->sin_addr.s_addr)
				check_addr = true ;
		} else {
			if (!IN6_ARE_ADDR_EQUAL(&((struct sockaddr_in6*)&vrrp->pkt_saddr)->sin6_addr, &((struct sockaddr_in6*)&vrrp->master_saddr)->sin6_addr))
				check_addr = true;
		}
	}
	ret = vrrp_check_packet(vrrp, buf, buflen, check_addr);

	if (ret != VRRP_PACKET_OK) {
		log_message(LOG_INFO, "VRRP_Instance(%s) ignoring received advertisment..." ,  vrrp->iname);

		ignore_advert = true;
	} else if (hd->priority == 0) {
		log_message(LOG_INFO, "(%s): Backup received priority 0 advertisement", vrrp->iname);
		vrrp->ms_down_timer = VRRP_TIMER_SKEW(vrrp);
#ifdef _WITH_SNMP_RFCV3_
		vrrp->stats->master_reason = VRRPV3_MASTER_REASON_PRIORITY;
#endif
	} else if (vrrp->nopreempt ||
		   hd->priority >= vrrp->effective_priority ||
		   (vrrp->preempt_delay &&
		    (!vrrp->preempt_time.tv_sec ||
		     timercmp(&vrrp->preempt_time, &time_now, >)))) {
// TODO - why all the above checks - in particular what would preempt_time == 0 && preempt_delay mean?
		if (vrrp->version == VRRP_VERSION_3) {
			master_adver_int = (ntohs(hd->v3.adver_int) & 0x0FFF) * TIMER_CENTI_HZ;
			/* As per RFC5798, set Master_Adver_Interval to Adver Interval contained
			 * in the ADVERTISEMENT
			 */
			if (vrrp->master_adver_int != master_adver_int) {
				log_message(LOG_INFO, "(%s): advertisement interval updated to %d milli-sec from %d milli-sec",
						vrrp->iname, master_adver_int / (TIMER_HZ / 1000), vrrp->master_adver_int / (TIMER_HZ / 1000));
				vrrp->master_adver_int = master_adver_int;
			}
		}
		vrrp->ms_down_timer = 3 * vrrp->master_adver_int + VRRP_TIMER_SKEW(vrrp);
		vrrp->master_saddr = vrrp->pkt_saddr;
		vrrp->master_priority = hd->priority;

		if (vrrp->preempt_delay) {
			if (hd->priority >= vrrp->effective_priority) {
				if (vrrp->preempt_time.tv_sec) {
					log_message(LOG_INFO,
						"%s(%s) stop preempt delay",
						"VRRP_Instance", vrrp->iname);
					vrrp->preempt_time.tv_sec = 0;
				}
			} else if (!vrrp->preempt_time.tv_sec) {
				log_message(LOG_INFO,
					"%s(%s) start preempt delay(%ld)",
					"VRRP_Instance", vrrp->iname,
					vrrp->preempt_delay / TIMER_HZ);
				vrrp->preempt_time = timer_add_long(timer_now(), vrrp->preempt_delay);
			}
		}
	} else {
		/* !nopreempt and lower priority advert and any preempt delay timer has expired */
		log_message(LOG_INFO, "VRRP_Instance(%s) received lower priority (%d) advert from %s - discarding", vrrp->iname, hd->priority, inet_sockaddrtos(&vrrp->saddr));

		ignore_advert = true;
	}

	if (ignore_advert) {
		/* We need to reduce the down timer since we have ignored the advert */
		set_time_now();
		timersub(&vrrp->sands, &time_now, &new_ms_down_timer);
		vrrp->ms_down_timer = new_ms_down_timer.tv_sec < 0 ? 0 : (uint32_t)(new_ms_down_timer.tv_sec * TIMER_HZ + new_ms_down_timer.tv_usec);
	}
}

/* MASTER state processing */
void
vrrp_state_master_tx(vrrp_t * vrrp)
{
	if (!VRRP_VIP_ISSET(vrrp)) {
		log_message(LOG_INFO, "VRRP_Instance(%s) Entering MASTER STATE"
				    , vrrp->iname);
		vrrp_state_become_master(vrrp);
		/*
		 * If we catch the master transition
		 * register a gratuitous arp thread delayed to garp_delay secs.
		 */
		if (vrrp->garp_delay)
			thread_add_timer(master, vrrp_gratuitous_arp_thread,
					 vrrp, vrrp->garp_delay);
		vrrp_smtp_notifier(vrrp);
	} else if (timerisset(&vrrp->garp_refresh) &&
		   timercmp(&time_now, &vrrp->garp_refresh_timer, >)) {
		vrrp_send_link_update(vrrp, vrrp->garp_refresh_rep);
		vrrp->garp_refresh_timer = timer_add_now(vrrp->garp_refresh);
	}

	vrrp_send_adv(vrrp, vrrp->effective_priority);
}

static int
vrrp_saddr_cmp(struct sockaddr_storage *addr, vrrp_t *vrrp)
{
	interface_t *ifp = vrrp->ifp;

	/* Simple sanity */
	if (vrrp->saddr.ss_family && addr->ss_family != vrrp->saddr.ss_family)
		return 0;

	/* Configured source IP address */
	if (vrrp->saddr.ss_family)
		return inet_sockaddrcmp(addr, &vrrp->saddr);

	/* Default interface source IP address */
	if (addr->ss_family == AF_INET)
		return inet_inaddrcmp(addr->ss_family,
				      &((struct sockaddr_in *) addr)->sin_addr,
				      &ifp->sin_addr);
	if (addr->ss_family == AF_INET6)
		return inet_inaddrcmp(addr->ss_family,
				      &((struct sockaddr_in6 *) addr)->sin6_addr,
				      &ifp->sin6_addr);
	return 0;
}

// TODO Return true to leave master state, false to remain master
// TODO check all uses of master_adver_int (and simplify for VRRPv2)
// TODO check all uses of effective_priority
// TODO wantstate must be >= state
// TODO SKEW_TIME should use master_adver_int USUALLY!!!
// TODO check all use of ipsecah_counter, including cycle, and when we set seq_number
bool
vrrp_state_master_rx(vrrp_t * vrrp, char *buf, ssize_t buflen)
{
	vrrphdr_t *hd;
	ssize_t ret;
	unsigned proto = 0;
#ifdef _WITH_VRRP_AUTH_
	ipsec_ah_t *ah;
#endif
	unsigned master_adver_int;
	int addr_cmp;

	/* return on link failure */
// TODO - not needed???
	if (vrrp->wantstate == VRRP_STATE_FAULT) {
		vrrp->master_adver_int = vrrp->adver_int;
		vrrp->ms_down_timer = 3 * vrrp->master_adver_int + VRRP_TIMER_SKEW(vrrp);
		vrrp->state = VRRP_STATE_FAULT;
		notify_instance_exec(vrrp, VRRP_STATE_FAULT);
		vrrp->last_transition = timer_now();
		return true;
	}

	/* Process the incoming packet */
	hd = vrrp_get_header(vrrp->family, buf, &proto);
	ret = vrrp_check_packet(vrrp, buf, buflen, true);

	if (ret != VRRP_PACKET_OK) {
		log_message(LOG_INFO,
		       "VRRP_Instance(%s) Dropping received VRRP packet...",
		       vrrp->iname);
		return false;
	}

	if (hd->priority == 0) {
		log_message(LOG_INFO, "(%s): Master received priority 0 message", vrrp->iname);
		vrrp_send_adv(vrrp, vrrp->effective_priority);
		return false;
	}

	addr_cmp = vrrp_saddr_cmp(&vrrp->pkt_saddr, vrrp);

<<<<<<< HEAD
	if (hd->priority == vrrp->effective_priority) {
		if (addr_cmp == 0)
			log_message(LOG_INFO, "(%s): WARNING - equal priority advert received from remote host with our IP address.", vrrp->iname);
		else if (vrrp->effective_priority == VRRP_PRIO_OWNER) {
			/* If we are configured as the address owner (priority == 255), and we receive an advertisement 
			 * from another system indicating it is also the address owner, then there is a clear conflict.
			 * Report a configuration error, and drop our priority as a workaround. */
			log_message(LOG_INFO, "(%s): CONFIGURATION ERROR: local instance and a remote instance are both configured as address owner, please fix - reducing local priority", vrrp->iname);
			vrrp->effective_priority = VRRP_PRIO_OWNER - 1;
			vrrp->base_priority = VRRP_PRIO_OWNER - 1;
		}
	}
=======
	if (hd->priority == vrrp->effective_priority && addr_cmp == 0)
		log_message(LOG_INFO, "(%s): WARNING - equal priority advert received from remote host with our IP address.", vrrp->iname);
>>>>>>> 3287ef45

	if (hd->priority < vrrp->effective_priority ||
	    (hd->priority == vrrp->effective_priority &&
	     addr_cmp < 0)) {
		/* We receive a lower prio adv we just refresh remote ARP cache */
		log_message(LOG_INFO, "VRRP_Instance(%s) Received advert from %s with lower priority %d, ours %d%s",
					vrrp->iname,
					inet_sockaddrtos(&vrrp->pkt_saddr),
					hd->priority,
					vrrp->effective_priority,
					!vrrp->lower_prio_no_advert ? ", forcing new election" : "");
#ifdef _WITH_VRRP_AUTH_
		if (proto == IPPROTO_AH) {
			ah = (ipsec_ah_t *) (buf + sizeof(struct iphdr));
			log_message(LOG_INFO, "VRRP_Instance(%s) IPSEC-AH : Syncing seq_num"
					      " - Increment seq"
					    , vrrp->iname);
// TODO - why is seq_number taken from lower priority advert?
			vrrp->ipsecah_counter.seq_number = ntohl(ah->seq_number) + 1;
			vrrp->ipsecah_counter.cycle = false;
		}
#endif
		if (!vrrp->lower_prio_no_advert)
			vrrp_send_adv(vrrp, vrrp->effective_priority);
		if (vrrp->garp_lower_prio_rep) {
			vrrp_send_link_update(vrrp, vrrp->garp_lower_prio_rep);
			if (vrrp->garp_lower_prio_delay)
				thread_add_timer(master, vrrp_lower_prio_gratuitous_arp_thread,
						 vrrp, vrrp->garp_lower_prio_delay);
		}
		return false;
	}

	if (hd->priority > vrrp->effective_priority ||
	    (hd->priority == vrrp->effective_priority && addr_cmp > 0)) {
		log_message(LOG_INFO, "VRRP_Instance(%s) Received advert from %s with higher priority %d, ours %d",
					vrrp->iname,
					inet_sockaddrtos(&vrrp->pkt_saddr),
					hd->priority,
					vrrp->effective_priority);
#ifdef _WITH_VRRP_AUTH_
		if (proto == IPPROTO_AH) {
			ah = (ipsec_ah_t *) (buf + sizeof(struct iphdr));
			log_message(LOG_INFO, "VRRP_Instance(%s) IPSEC-AH : Syncing seq_num"
					      " - Decrement seq"
					    , vrrp->iname);
			vrrp->ipsecah_counter.seq_number = ntohl(ah->seq_number) - 1;
			vrrp->ipsecah_counter.cycle = false;
		}
#endif

		if (vrrp->version == VRRP_VERSION_3) {
			master_adver_int = (ntohs(hd->v3.adver_int) & 0x0FFF) * TIMER_CENTI_HZ;
			/* As per RFC5798, set Master_Adver_Interval to Adver Interval contained
			 * in the ADVERTISEMENT
			 */
			if (vrrp->master_adver_int != master_adver_int) {
				log_message(LOG_INFO, "(%s): advertisement interval updated from %d to %d milli-sec from higher priority master",
						vrrp->iname, vrrp->master_adver_int / (TIMER_HZ / 1000), master_adver_int / (TIMER_HZ / 1000));
				vrrp->master_adver_int = master_adver_int;
			}
		}
		vrrp->ms_down_timer = 3 * vrrp->master_adver_int + VRRP_TIMER_SKEW(vrrp);
		vrrp->master_priority = hd->priority;
		vrrp->wantstate = VRRP_STATE_BACK;
		vrrp->state = VRRP_STATE_BACK;
		return true;
	}

	return false;
}

bool
vrrp_state_fault_rx(vrrp_t * vrrp, char *buf, ssize_t buflen)
{
	vrrphdr_t *hd;
	ssize_t ret = 0;
	unsigned proto;

	/* Process the incoming packet */
	hd = vrrp_get_header(vrrp->family, buf, &proto);
	ret = vrrp_check_packet(vrrp, buf, buflen, true);

	if (ret != VRRP_PACKET_OK) {
		log_message(LOG_INFO, "VRRP_Instance(%s) Dropping received VRRP packet..."
				    , vrrp->iname);
		return false;
	}

	if (vrrp->base_priority == VRRP_PRIO_OWNER ||
	    (vrrp->effective_priority > hd->priority && !vrrp->nopreempt))
		return true;

	return false;
}

static void
add_vrrp_to_interface(vrrp_t *vrrp, interface_t *ifp)
{
	if (!LIST_EXISTS(ifp->tracking_vrrp))
		ifp->tracking_vrrp = alloc_list(NULL, NULL);
	list_add(ifp->tracking_vrrp, vrrp);

	/* If the interface is down, record it against the vrrp instance,
	 * unless we are not tracking the primary i/f */
	if ((!vrrp->dont_track_primary ||
	     (vrrp->ifp != ifp && IF_BASE_IFP(vrrp->ifp) != ifp)) &&
	    !FLAGS_UP(ifp->ifi_flags))
		vrrp->num_script_if_fault++;
}

/* check for minimum configuration requirements */
static bool
chk_min_cfg(vrrp_t * vrrp)
{
	if (vrrp->vrid == 0) {
		log_message(LOG_INFO, "VRRP_Instance(%s) the virtual id must be set!",
		       vrrp->iname);
		return false;
	}
	if (!vrrp->ifp) {
		log_message(LOG_INFO, "VRRP_Instance(%s) Unknown interface !",
		       vrrp->iname);
		return false;
	}

	return true;
}

/* open a VRRP sending socket */
int
open_vrrp_send_socket(sa_family_t family, int proto, interface_t *ifp, bool unicast)
{
	int fd = -1;

	if (family != AF_INET && family != AF_INET6) {
		log_message(LOG_INFO, "cant open raw socket. unknown family=%d"
				    , family);
		return -1;
	}

	/* Create and init socket descriptor */
	fd = socket(family, SOCK_RAW | SOCK_CLOEXEC, proto);
	if (fd < 0) {
		log_message(LOG_INFO, "cant open raw socket. errno=%d", errno);
		return -1;
	}
#if !HAVE_DECL_SOCK_CLOEXEC
	set_sock_flags(fd, F_SETFD, FD_CLOEXEC);
#endif

	if (family == AF_INET) {
		/* Set v4 related */
		if_setsockopt_mcast_all(family, &fd);
		if_setsockopt_hdrincl(&fd);
		if (unicast)
			if_setsockopt_bindtodevice(&fd, ifp);
	} else if (family == AF_INET6) {
		/* Set v6 related */
		if_setsockopt_ipv6_checksum(&fd);
		if (!unicast)
			if_setsockopt_mcast_hops(family, &fd);
	}

	if (!unicast) {
		if_setsockopt_mcast_if(family, &fd, ifp);
		if_setsockopt_mcast_loop(family, &fd);
	}

	if_setsockopt_priority(&fd, family);

	if (fd < 0)
		return -1;

	return fd;
}

/* open a VRRP socket and join the multicast group. */
int
open_vrrp_read_socket(sa_family_t family, int proto, interface_t *ifp, bool unicast)
{
	int fd = -1;

	/* open the socket */
	fd = socket(family, SOCK_RAW | SOCK_CLOEXEC, proto);
	if (fd < 0) {
		int err = errno;
		log_message(LOG_INFO, "cant open raw socket. errno=%d", err);
		return -1;
	}
#if !HAVE_DECL_SOCK_CLOEXEC
	set_sock_flags(fd, F_SETFD, FD_CLOEXEC);
#endif

	/* Ensure no unwanted multicast packets are queued to this interface */
	if (family == AF_INET)
		if_setsockopt_mcast_all(family, &fd);

	if (!unicast) {
		/* Join the VRRP multicast group */
		if_join_vrrp_group(family, &fd, ifp);
	}

	/* Need to bind read socket so only process packets for interface we're
	 * interested in.
	 *
	 * This is applicable for both unicast and multicast operation as well as
	 * IPv4 and IPv6.
	 */
	if_setsockopt_bindtodevice(&fd, ifp);

	if (fd < 0)
		return -1;

	if (family == AF_INET6) {
		/* Let kernel calculate checksum. */
		if_setsockopt_ipv6_checksum(&fd);
	}

	return fd;
}

#ifdef UNUSED
static void
close_vrrp_socket(vrrp_t * vrrp)
{
	if (LIST_ISEMPTY(vrrp->unicast_peer))
		if_leave_vrrp_group(vrrp->family, vrrp->fd_in, vrrp->ifp);

	close(vrrp->fd_in);
	close(vrrp->fd_out);
}

int
new_vrrp_socket(vrrp_t * vrrp)
{
	int old_fd = vrrp->fd_in;
	int proto;
	interface_t *ifp;
	bool unicast;

	/* close the desc & open a new one */
	close_vrrp_socket(vrrp);
	remove_vrrp_fd_bucket(vrrp);
#ifdef _WITH_VRRP_AUTH_
	if (vrrp->version == VRRP_VERSION_2)
		proto =(vrrp->auth_type == VRRP_AUTH_AH) ? IPPROTO_AH :
				IPPROTO_VRRP;
	else
#endif
		proto = IPPROTO_VRRP;
#ifdef _HAVE_VRRP_VMAC_
	ifp = __test_bit(VRRP_VMAC_XMITBASE_BIT, &vrrp->vmac_flags) ? IF_BASE_IFP(vrrp->ifp) : vrrp->ifp;
#else
	ifp = vrrp->ifp;
#endif
	unicast = !LIST_ISEMPTY(vrrp->unicast_peer);
	vrrp->fd_in = open_vrrp_read_socket(vrrp->family, proto, ifp, unicast);
	vrrp->fd_out = open_vrrp_send_socket(vrrp->family, proto, ifp, unicast);
	alloc_vrrp_fd_bucket(vrrp);

	/* Sync the other desc */
	set_vrrp_fd_bucket(old_fd, vrrp);

	return vrrp->fd_in;
}
#endif

/* Try to find a VRRP instance */
static vrrp_t *
vrrp_exist(vrrp_t *old_vrrp)
{
	element e;
	vrrp_t *vrrp;

	if (LIST_ISEMPTY(vrrp_data->vrrp))
		return NULL;

	for (e = LIST_HEAD(vrrp_data->vrrp); e; ELEMENT_NEXT(e)) {
		vrrp = ELEMENT_DATA(e);
		if (vrrp->vrid != old_vrrp->vrid ||
		    vrrp->family != old_vrrp->family)
			continue;

#ifndef _HAVE_VRRP_VMAC_
		if (vrrp->ifp->ifindex == old_vrrp->ifp->ifindex)
			return vrrp;
#else
		if (__test_bit(VRRP_VMAC_BIT, &vrrp->vmac_flags) != __test_bit(VRRP_VMAC_BIT, &old_vrrp->vmac_flags))
			continue;
		if (!__test_bit(VRRP_VMAC_BIT, &vrrp->vmac_flags)) {
			if (vrrp->ifp->ifindex == old_vrrp->ifp->ifindex)
				return vrrp;
			continue;
		}

		if (vrrp->ifp->base_ifp->ifindex == old_vrrp->ifp->base_ifp->ifindex)
			return vrrp;
#endif
	}

	return NULL;
}

/* handle terminate state phase 1 */
void
restore_vrrp_interfaces(void)
{
	list l = vrrp_data->vrrp;
	element e;
	vrrp_t *vrrp;

	/* Ensure any interfaces are in backup mode,
	 * sending a priority 0 vrrp message
	 */
	for (e = LIST_HEAD(l); e; ELEMENT_NEXT(e)) {
		vrrp = ELEMENT_DATA(e);
		/* Remove VIPs/VROUTEs/VRULEs */
		if (vrrp->state == VRRP_STATE_MAST)
			vrrp_restore_interface(vrrp, true, false);
	}
}

/* handle terminate state */
void
shutdown_vrrp_instances(void)
{
	list l = vrrp_data->vrrp;
	element e;
	vrrp_t *vrrp;

	for (e = LIST_HEAD(l); e; ELEMENT_NEXT(e)) {
		vrrp = ELEMENT_DATA(e);

		/* We may not have an ifp if we are aborting at startup */
		if (vrrp->ifp) {
#ifdef _HAVE_VRRP_VMAC_
			/* Remove VMAC. If we are shutting down due to a configuration
			 * error, the VMACs may not be set up yet, and vrrp->ifp may
			 * still point to the physical interface. */
			if (__test_bit(VRRP_VMAC_BIT, &vrrp->vmac_flags) && vrrp->ifp->vmac)
				netlink_link_del_vmac(vrrp);
#endif

			if (vrrp->ifp->reset_promote_secondaries)
				reset_promote_secondaries(vrrp->ifp);
		}

		/* Run stop script */
		if (vrrp->script_stop)
			notify_exec(vrrp->script_stop);

#ifdef _WITH_LVS_
		/*
		 * Stop stalled syncd. IPVS syncd state is the
		 * same as VRRP instance one. We need here to
		 * stop stalled syncd thread according to last
		 * VRRP instance state.
		 */
		if (global_data->lvs_syncd.vrrp == vrrp)
			ipvs_syncd_cmd(IPVS_STOPDAEMON, &global_data->lvs_syncd,
				       (vrrp->state == VRRP_STATE_MAST) ? IPVS_MASTER: IPVS_BACKUP,
				       true, false);
#endif
	}
}

/* complete vrrp structure */
static bool
vrrp_complete_instance(vrrp_t * vrrp)
{
#ifdef _HAVE_VRRP_VMAC_
	char ifname[IFNAMSIZ];
	vrrp_t *vrrp_o;
	interface_t *ifp;
#endif
	element e;
	ip_address_t *vip;
	size_t hdr_len;
	size_t max_addr;
	size_t i;
	element next;
	bool interface_already_existed = false;

	if (vrrp->strict_mode == PARAMETER_UNSET)
		vrrp->strict_mode = global_data->vrrp_strict;

	if (vrrp->family == AF_INET6) {
		if (vrrp->version == VRRP_VERSION_2 && vrrp->strict_mode) {
			log_message(LOG_INFO,"(%s): cannot use IPv6 with VRRP version 2; setting version 3", vrrp->iname);
			vrrp->version = VRRP_VERSION_3;
		}
		else if (!vrrp->version)
			vrrp->version = VRRP_VERSION_3;
	}

	/* Default to IPv4. This can only happen if no VIPs are specified. */
	if (vrrp->family == AF_UNSPEC)
		vrrp->family = AF_INET;

	if (vrrp->version == 0) {
		if (vrrp->family == AF_INET6)
			vrrp->version = VRRP_VERSION_3;
		else
			vrrp->version = global_data->vrrp_version;
	}

	if (LIST_ISEMPTY(vrrp->vip) && (vrrp->version == VRRP_VERSION_3 || vrrp->family == AF_INET6 || vrrp->strict_mode)) {
		log_message(LOG_INFO, "(%s): No VIP specified; at least one is required", vrrp->iname);
		return false;
	}

#ifdef _WITH_VRRP_AUTH_
	if (vrrp->strict_mode && vrrp->auth_type != VRRP_AUTH_NONE) {
		log_message(LOG_INFO, "(%s): Strict mode does not support authentication. Ignoring.", vrrp->iname);
		vrrp->auth_type = VRRP_AUTH_NONE;
	}
	else if (vrrp->version == VRRP_VERSION_3 && vrrp->auth_type != VRRP_AUTH_NONE) {
		log_message(LOG_INFO, "(%s): VRRP version 3 does not support authentication. Ignoring.", vrrp->iname);
		vrrp->auth_type = VRRP_AUTH_NONE;
	}
	else if (vrrp->auth_type != VRRP_AUTH_NONE && !vrrp->auth_data[0]) {
		log_message(LOG_INFO, "(%s): Authentication specified but no password given. Ignoring", vrrp->iname);
		vrrp->auth_type = VRRP_AUTH_NONE;
	}
	else if (vrrp->family == AF_INET6 && vrrp->auth_type == VRRP_AUTH_AH) {
		log_message(LOG_INFO, "(%s): Cannot use AH authentication with IPv6 - ignoring", vrrp->iname);
		vrrp->auth_type = VRRP_AUTH_NONE;
	}
	else if (vrrp->auth_type == VRRP_AUTH_AH && vrrp->init_state == VRRP_STATE_MAST && vrrp->base_priority != VRRP_PRIO_OWNER) {
		/* We need to have received an advert to get the AH sequence no before taking over, if possible */
		log_message(LOG_INFO, "(%s): Initial state master is incompatible with AH authentication - clearing", vrrp->iname);
		vrrp->init_state = VRRP_STATE_BACK;
	}
#endif

	if (!chk_min_cfg(vrrp))
		return false;

	/* unicast peers aren't allowed in strict mode */
	if (vrrp->strict_mode && !LIST_ISEMPTY(vrrp->unicast_peer)) {
		log_message(LOG_INFO, "(%s): Unicast peers are not supported in strict mode", vrrp->iname);
		return false;
	}

	/* If the addresses are IPv6, then the first one must be link local */
	if (vrrp->family == AF_INET6 && LIST_ISEMPTY(vrrp->unicast_peer) &&
		  !IN6_IS_ADDR_LINKLOCAL(&((ip_address_t *)LIST_HEAD(vrrp->vip)->data)->u.sin6_addr)) {
		log_message(LOG_INFO, "(%s): the first IPv6 VIP address must be link local", vrrp->iname);
	}

	/* Check we can fit the VIPs into a packet */
	if (vrrp->family == AF_INET) {
		hdr_len = sizeof(struct ether_header) + sizeof(struct iphdr) + sizeof(vrrphdr_t);

		if (vrrp->version == VRRP_VERSION_2) {
			hdr_len += VRRP_AUTH_LEN;

#ifdef _WITH_VRRP_AUTH_
			if (vrrp->auth_type == VRRP_AUTH_AH)
				hdr_len += vrrp_ipsecah_len();
#endif
		}

		max_addr = (vrrp->ifp->mtu - hdr_len) / sizeof(struct in_addr);
	} else {
		hdr_len = sizeof(struct ether_header) + sizeof(struct ip6_hdr) + sizeof(vrrphdr_t);
		max_addr = (vrrp->ifp->mtu - hdr_len) / sizeof(struct in6_addr);
	}

	/* Count IP addrs field is 8 bits wide, giving a maximum address count of 255 */
	if (max_addr > VRRP_MAX_ADDR)
		max_addr = VRRP_MAX_ADDR;

	/* Move any extra addresses to be evips. We won't advertise them, but at least we can respond to them */
	if (!LIST_ISEMPTY(vrrp->vip) && LIST_SIZE(vrrp->vip) > max_addr) {
		log_message(LOG_INFO, "(%s): Number of VIPs (%d) exceeds maximum/space available in packet (max %zu addresses) - excess moved to eVIPs",
				vrrp->iname, LIST_SIZE(vrrp->vip), max_addr);
		for (i = 0, e = LIST_HEAD(vrrp->vip); e; i++, e = next) {
			next = e->next;
			if (i < max_addr)
				continue;
			vip = ELEMENT_DATA(e);
			list_del(vrrp->vip, vip);
			if (!LIST_EXISTS(vrrp->evip))
				vrrp->evip = alloc_list(free_ipaddress, dump_ipaddress);
			list_add(vrrp->evip, vip);
		}
	}

	if (vrrp->base_priority == 0) {
		if (vrrp->init_state == VRRP_STATE_MAST)
			vrrp->base_priority = VRRP_PRIO_OWNER;
		else
			vrrp->base_priority = VRRP_PRIO_DFL;
	}
<<<<<<< HEAD
	else if (vrrp->init_state == VRRP_STATE_INIT)
		vrrp->init_state = vrrp->base_priority == VRRP_PRIO_OWNER ? VRRP_STATE_MAST : VRRP_STATE_BACK;
	else if (vrrp->strict_mode &&
		 ((vrrp->init_state == VRRP_STATE_MAST) != (vrrp->base_priority == VRRP_PRIO_OWNER))) {
			log_message(LOG_INFO,"(%s): State MASTER must match being address owner", vrrp->iname);
			vrrp->init_state = vrrp->base_priority == VRRP_PRIO_OWNER ? VRRP_STATE_MAST : VRRP_STATE_BACK;
=======

	if (vrrp->base_priority == VRRP_PRIO_OWNER && vrrp->nopreempt) {
		log_message(LOG_INFO, "(%s): nopreempt is incompatible with priority %d - resetting nopreempt", vrrp->iname, VRRP_PRIO_OWNER);
		vrrp->nopreempt = false;
	}

	if (vrrp->strict_mode && (vrrp->init_state == VRRP_STATE_MAST) && (vrrp->base_priority != VRRP_PRIO_OWNER)) {
		log_message(LOG_INFO,"(%s): Cannot start in MASTER state if not address owner", vrrp->iname);
		vrrp->init_state = VRRP_STATE_BACK;
		vrrp->wantstate = VRRP_STATE_BACK;
	}
	else if (vrrp->base_priority == VRRP_PRIO_OWNER && !vrrp->nopreempt) {
		/* Act as though state MASTER had been specified, to speed transition to master state */
		vrrp->init_state = VRRP_STATE_MAST;
		vrrp->wantstate = VRRP_STATE_MAST;
>>>>>>> 3287ef45
	}

	vrrp->effective_priority = vrrp->base_priority;
	vrrp->total_priority = vrrp->base_priority;

	if (vrrp->init_state == VRRP_STATE_MAST) {
		if (vrrp->nopreempt) {
			log_message(LOG_INFO, "(%s): Warning - nopreempt will not work with initial state MASTER - clearing", vrrp->iname);
			vrrp->nopreempt = false;
		}
		if (vrrp->preempt_delay) {
			log_message(LOG_INFO, "(%s): Warning - preempt delay will not work with initial state MASTER - clearing", vrrp->iname);
			vrrp->preempt_delay = false;
		}
	}
	if (vrrp->preempt_delay) {
		if (vrrp->strict_mode) {
			log_message(LOG_INFO, "(%s): preempt_delay is incompatible with strict mode - resetting", vrrp->iname);
			vrrp->preempt_delay = 0;
		}
		if (vrrp->nopreempt) {
			log_message(LOG_INFO, "(%s): preempt_delay is incompatible with nopreempt mode - resetting", vrrp->iname);
			vrrp->preempt_delay = 0;
		}
	}

	vrrp->state = VRRP_STATE_INIT;

	/* Set default for accept mode if not specified. If we are running in strict mode,
	 * default is to disable accept mode, otherwise default is to enable it.
	 * At some point we might want to change this to make non accept_mode the default,
	 * to comply with the RFCs. */
	if (vrrp->accept == PARAMETER_UNSET)
		vrrp->accept = !vrrp->strict_mode;

	if (vrrp->accept &&
	    vrrp->base_priority != VRRP_PRIO_OWNER &&
	    vrrp->strict_mode &&
	    vrrp->version == VRRP_VERSION_2) {
		log_message(LOG_INFO, "(%s): warning - accept mode for VRRP version 2 does not comply with RFC3768 - resetting", vrrp->iname);
		vrrp->accept = 0;
	}

	if (vrrp->garp_lower_prio_rep == PARAMETER_UNSET)
		vrrp->garp_lower_prio_rep = vrrp->strict_mode ? 0 : global_data->vrrp_garp_lower_prio_rep;
	else if (vrrp->strict_mode && vrrp->garp_lower_prio_rep) {
		log_message(LOG_INFO, "(%s) Strict mode requires no repeat garps - resetting", vrrp->iname);
		vrrp->garp_lower_prio_rep = 0;
	}
	if (vrrp->garp_lower_prio_delay == PARAMETER_UNSET)
		vrrp->garp_lower_prio_delay = vrrp->strict_mode ? 0 : global_data->vrrp_garp_lower_prio_delay;
	else if (vrrp->strict_mode && vrrp->garp_lower_prio_delay) {
		log_message(LOG_INFO, "(%s) Strict mode requires no repeat garp delay - resetting", vrrp->iname);
		vrrp->garp_lower_prio_delay = 0;
	}
	if (vrrp->lower_prio_no_advert == PARAMETER_UNSET)
		vrrp->lower_prio_no_advert = vrrp->strict_mode ? true : global_data->vrrp_lower_prio_no_advert;
	else if (vrrp->strict_mode && !vrrp->lower_prio_no_advert) {
		log_message(LOG_INFO, "(%s) Strict mode requires no lower priority advert - resetting", vrrp->iname);
		vrrp->lower_prio_no_advert = true;
	}

	/* Check that the advertisement interval is valid */
	if (!vrrp->adver_int)
		vrrp->adver_int = VRRP_ADVER_DFL * TIMER_HZ;
	if (vrrp->version == VRRP_VERSION_2) {
		if (vrrp->adver_int >= (1<<8) * TIMER_HZ) {
			log_message(LOG_INFO, "(%s): VRRPv2 advertisement interval %.2fs is out of range. Must be less than %ds. Setting to %ds",
					vrrp->iname, (float)vrrp->adver_int / TIMER_HZ, 1<<8, (1<<8) - 1);
			vrrp->adver_int = ((1<<8) - 1) * TIMER_HZ;
		}
		else if (vrrp->adver_int % TIMER_HZ) {
			log_message(LOG_INFO, "(%s): VRRPv2 advertisement interval %fs must be an integer - rounding",
					vrrp->iname, (float)vrrp->adver_int / TIMER_HZ);
			vrrp->adver_int = vrrp->adver_int + (TIMER_HZ / 2);
			vrrp->adver_int -= vrrp->adver_int % TIMER_HZ;
		}
	}
	else
	{
		if (vrrp->adver_int >= (1<<12) * TIMER_CENTI_HZ) {
			log_message(LOG_INFO, "(%s): VRRPv3 advertisement interval %.2fs is out of range. Must be less than %.2fs. Setting to %.2fs",
					vrrp->iname, (float)vrrp->adver_int / TIMER_HZ, (float)(1<<12) / 100, (float)((1<<12) - 1) / 100);
			vrrp->adver_int = ((1<<12) - 1) * TIMER_CENTI_HZ;
		}
		else if (vrrp->adver_int % TIMER_CENTI_HZ) {
			log_message(LOG_INFO, "(%s): VRRPv3 advertisement interval %fs must be in units of 10ms - rounding",
					vrrp->iname, (float)vrrp->adver_int / TIMER_HZ);
			vrrp->adver_int = vrrp->adver_int + (TIMER_CENTI_HZ / 2);
			vrrp->adver_int -= vrrp->adver_int % TIMER_CENTI_HZ;
		}
	}
	vrrp->master_adver_int = vrrp->adver_int;

	/* Set linkbeat polling on interface if wanted */
	if (vrrp->linkbeat_use_polling || global_data->linkbeat_use_polling)
		vrrp->ifp->linkbeat_use_polling = true;

#ifdef _HAVE_VRRP_VMAC_
	/* Set a default interface name for the vmac if needed */
	if (__test_bit(VRRP_VMAC_BIT, &vrrp->vmac_flags)) {
		/* The same vrid can be used for both IPv4 and IPv6, and also on multiple underlying
		 * interfaces. */

		/* Look to see if an existing interface matches. If so, use that name */
		list if_list = get_if_list();
		if (!LIST_ISEMPTY(if_list)) {		/* If the list were empty we would have a real problem! */
			for (e = LIST_HEAD(if_list); e; ELEMENT_NEXT(e)) {
				ifp = ELEMENT_DATA(e);
				/* Check if this interface could be the macvlan for this vrrp */
				if (ifp->vmac &&
				    !memcmp(ifp->hw_addr, ll_addr, sizeof(ll_addr) - 2) &&
				    ((vrrp->family == AF_INET && ifp->hw_addr[sizeof(ll_addr) - 2] == 0x01) ||
				     (vrrp->family == AF_INET6 && ifp->hw_addr[sizeof(ll_addr) - 2] == 0x02)) &&
				    ifp->hw_addr[sizeof(ll_addr) - 1] == vrrp->vrid &&
				    ifp->base_ifp == vrrp->ifp)
				{
					log_message(LOG_INFO, "(%s): Found matching interface %s", vrrp->iname, ifp->ifname);
					if (vrrp->vmac_ifname[0] &&
					    strcmp(vrrp->vmac_ifname, ifp->ifname))
						log_message(LOG_INFO, "(%s): vmac name mismatch %s <=> %s; changing to %s.", vrrp->iname, vrrp->vmac_ifname, ifp->ifname, ifp->ifname);

					strcpy(vrrp->vmac_ifname, ifp->ifname);
					vrrp->ifp = ifp;
					__set_bit(VRRP_VMAC_UP_BIT, &vrrp->vmac_flags);

					/* The interface existed, so it may have config set on it */
					interface_already_existed = true;

					break;
				}
			}

			if (!interface_already_existed &&
			    vrrp->vmac_ifname[0] &&
			    (ifp = if_get_by_ifname(vrrp->vmac_ifname, false))) {
				/* An interface with the same name exists, but it doesn't match */
				if (ifp->vmac)
					log_message(LOG_INFO, "(%s): VMAC %s already exists but is incompatible. It will be deleted", vrrp->iname, vrrp->vmac_ifname);
				else {
					log_message(LOG_INFO, "(%s): VMAC interface name %s already exists as a non VMAC interface - ignoring configured name",
						    vrrp->iname, vrrp->vmac_ifname);
					vrrp->vmac_ifname[0] = 0;
				}
			}
		}

		/* No interface found, find an unused name */
		if (!vrrp->vmac_ifname[0]) {
			int num=0;
			snprintf(ifname, IFNAMSIZ, "vrrp.%d", vrrp->vrid);

			while (true) {
				for (e = LIST_HEAD(vrrp_data->vrrp); e; ELEMENT_NEXT(e)) {
					vrrp_o = ELEMENT_DATA(e);
					if (!strcmp(vrrp_o->vmac_ifname, ifname))
						break;
				}
				/* If there is no VMAC with the name and no existing
				 * interface with the name, we can use it */
				if (!e && !if_get_by_ifname(ifname, false))
					break;

				/* For IPv6 try vrrp6 as second attempt */
				if (vrrp->family == AF_INET6) {
					if (num == 0)
						num = 6;
					else if (num == 6)
						num = 1;
					else if (++num == 6)
						num++;
				}
				else
					num++;

				snprintf(ifname, IFNAMSIZ, "vrrp%d.%d", num, vrrp->vrid);
			}

			/* We've found a unique name */
			strncpy(vrrp->vmac_ifname, ifname, IFNAMSIZ);
		}
		if (vrrp->strict_mode && __test_bit(VRRP_VMAC_XMITBASE_BIT, &vrrp->vmac_flags)) {
			log_message(LOG_INFO, "(%s): xmit_base is incompatible with strict mode - resetting", vrrp->iname);
			__clear_bit(VRRP_VMAC_XMITBASE_BIT, &vrrp->vmac_flags);
		}

		if (vrrp->promote_secondaries) {
			log_message(LOG_INFO, "(%s): promote_secondaries is automatically set for vmacs - ignoring", vrrp->iname);
			vrrp->promote_secondaries = false;
		}
	}
	else
#endif
	{
		/* We are using a "physical" interface, so it may have configuration on it
		 * left over from a previous run. */
		interface_already_existed = true;
	}

	/* Make sure we have an IP address as needed */
	if (vrrp->ifp->ifindex && vrrp->saddr.ss_family == AF_UNSPEC) {
		/* Check the physical interface has a suitable address we can use.
		 * We don't need an IPv6 address on the underlying interface if it is
		 * a VMAC since we can create our own. */
		bool addr_missing = false;

		if (vrrp->family == AF_INET) {
			if (!IF_BASE_IFP(vrrp->ifp)->sin_addr.s_addr)
				addr_missing = true;
		}
#ifdef _HAVE_VRRP_VMAC_
		else if (!__test_bit(VRRP_VMAC_BIT, &vrrp->vmac_flags)) {
			if (!IF_BASE_IFP(vrrp->ifp)->sin6_addr.s6_addr32[0])
				addr_missing = true;
		}
#endif

		if (vrrp->ifp->ifindex && addr_missing) {
			log_message(LOG_INFO, "(%s): Cannot find an IP address to use for interface %s", vrrp->iname, IF_BASE_IFP(vrrp->ifp)->ifname);
			return false;
		}

		if (vrrp->family == AF_INET) {
			inet_ip4tosockaddr(&IF_BASE_IFP(vrrp->ifp)->sin_addr, &vrrp->saddr);
		} else if (vrrp->family == AF_INET6) {
			inet_ip6tosockaddr(&IF_BASE_IFP(vrrp->ifp)->sin6_addr, &vrrp->saddr);
			/* IPv6 use-case: Binding to link-local address requires an interface */
			inet_ip6scopeid(IF_INDEX(vrrp->ifp), &vrrp->saddr);
		}
	}

	/* Add this instance to the physical interface */
	add_vrrp_to_interface(vrrp, IF_BASE_IFP(vrrp->ifp));

#ifdef _HAVE_VRRP_VMAC_
	if (__test_bit(VRRP_VMAC_XMITBASE_BIT, &vrrp->vmac_flags) &&
	    !__test_bit(VRRP_VMAC_BIT, &vrrp->vmac_flags)) {
		log_message(LOG_INFO, "(%s): vmac_xmit_base is only valid with a vmac", vrrp->iname);
		__clear_bit(VRRP_VMAC_XMITBASE_BIT, &vrrp->vmac_flags);
	}

	if (__test_bit(VRRP_VMAC_BIT, &vrrp->vmac_flags))
	{
		/* We need to know if we need to allow IPv6 just for eVIPs */
		if (vrrp->family == AF_INET && !LIST_ISEMPTY(vrrp->evip)) {
			for (e = LIST_HEAD(vrrp->evip); e; ELEMENT_NEXT(e)) {
				vip = ELEMENT_DATA(e);
				if (vip->ifa.ifa_family == AF_INET6) {
					vrrp->evip_add_ipv6 = true;
					break;
				}
			}
		}

		/* Create the interface if it doesn't already exist and
		 * the underlying interface does exist */
		if (vrrp->ifp->ifindex &&
		    !__test_bit(VRRP_VMAC_UP_BIT, &vrrp->vmac_flags))
			netlink_link_add_vmac(vrrp);

		/* Add this instance to the vmac interface */
		add_vrrp_to_interface(vrrp, vrrp->ifp);

		/* set scopeid of source address if IPv6 */
		if (vrrp->saddr.ss_family == AF_INET6)
			inet_ip6scopeid(vrrp->ifp->ifindex, &vrrp->saddr);
	}
#endif

	/* Spin through all our addresses, setting ifindex and ifp.
	   We also need to know what addresses we might block */
	if (vrrp->base_priority != VRRP_PRIO_OWNER && !vrrp->accept) {
//TODO = we have a problem since SNMP may change accept mode
//it can also change priority
		if (vrrp->saddr.ss_family == AF_INET)
			global_data->block_ipv4 = true;
		else
			global_data->block_ipv6 = true;
	}
	if (!LIST_ISEMPTY(vrrp->vip)) {
		for (e = LIST_HEAD(vrrp->vip); e; ELEMENT_NEXT(e)) {
			vip = ELEMENT_DATA(e);
			if (!vip->ifp)
				vip->ifp = vrrp->ifp;
		}
	}
	if (!LIST_ISEMPTY(vrrp->evip)) {
		for (e = LIST_HEAD(vrrp->evip); e; ELEMENT_NEXT(e)) {
			vip = ELEMENT_DATA(e);
			if (!vip->ifp)
				vip->ifp = vrrp->ifp;

			if (vrrp->base_priority != VRRP_PRIO_OWNER && !vrrp->accept) {
				if (vip->ifa.ifa_family == AF_INET)
					global_data->block_ipv4 = true;
				else
					global_data->block_ipv6 = true;
			}
		}
	}

	// TODO
	// If in sync group, check if priority and adver_int match first (if exists)
	// member of sync group, and if not ? remove from sync group or set priority
	// and adver_int to first.

	/* The effective priority is never changed for PRIO_OWNER */
	if (vrrp->base_priority != VRRP_PRIO_OWNER) {
		/* In case of VRRP SYNC, we have to carefully check that we are
		 * not running floating priorities on any VRRP instance, or they
		 * are all running with the same tracking conf.
		 */
// TODO - We also want to ensure if global_tracking on a group, then it really is all the same
// TODO - Can it be merged into 1 list held against the sync group ?

		if (vrrp->sync && !vrrp->sync->global_tracking) {
			element e2, next;
			tracked_sc_t *sc;
			tracked_if_t *tip;

			/* Set weight to 0 of any interface we are tracking */
			if (!LIST_ISEMPTY(vrrp->track_ifp)) {
				for (e2 = LIST_HEAD(vrrp->track_ifp); e2; ELEMENT_NEXT(e2)) {
					tip = ELEMENT_DATA(e2);
					if (tip->weight) {
						tip->weight = 0;
						log_message(LOG_INFO, "VRRP_Instance(%s) : ignoring weight of "
								 "tracked interface %s due to SYNC group", vrrp->iname, tip->ifp->ifname);
					}
				}
			}

			if (!LIST_ISEMPTY(vrrp->track_script)) {
				for (e2 = LIST_HEAD(vrrp->track_script); e2; e2 = next) {
					next = e2->next;
					sc = ELEMENT_DATA(e2);
					if (sc->weight) {
						log_message(LOG_INFO, "VRRP_Instance(%s) : ignoring "
								 "tracked script %s with weights due to SYNC group", vrrp->iname, sc->scr->sname);
						free_list_element(vrrp->track_script, e2);
					}
				}
				if (LIST_ISEMPTY(vrrp->track_script))
					free_list(&vrrp->track_script);
			}

		}
	}

	/* Add us to the vrrp list of the script, and update
	 * effective_priority and num_script_if_fault */
	if (!LIST_ISEMPTY(vrrp->track_script)) {
		element e2;
		tracked_sc_t *sc;
		vrrp_script_t *vsc;

		for (e2 = LIST_HEAD(vrrp->track_script); e2; ELEMENT_NEXT(e2)) {
			sc = ELEMENT_DATA(e2);
			vsc = sc->scr;

			if (vsc->insecure)
				continue;

			if (!LIST_EXISTS(vsc->vrrp))
				vsc->vrrp = alloc_list(NULL, dump_vscript_vrrp);

			list_add(vsc->vrrp, vrrp); 
		}
	}

	/* And now add us to the interfaces we are tracking */
	if (!LIST_ISEMPTY(vrrp->track_ifp)) {
		element e2;
		tracked_if_t *tip;
		for (e2 = LIST_HEAD(vrrp->track_ifp); e2; ELEMENT_NEXT(e2)) {
			tip = ELEMENT_DATA(e2);
			add_vrrp_to_interface(vrrp, tip->ifp);
		}
	}

	if (!vrrp->ifp->ifindex)
		return true;

	if (!reload && interface_already_existed) {
		vrrp->vipset = true;	/* Set to force address removal */
		vrrp_restore_interface(vrrp, false, true);
	}

	/* See if we need to set promote_secondaries */
	if (vrrp->promote_secondaries &&
	    !vrrp->ifp->promote_secondaries_already_set &&
	    !vrrp->ifp->reset_promote_secondaries)
		set_promote_secondaries(vrrp->ifp);

	/* If we are adding a large number of interfaces, the netlink socket
	 * may run out of buffers if we don't receive the netlink messages
	 * as we progress */
	kernel_netlink_poll();

	return true;
}

bool
vrrp_complete_init(void)
{
	/*
	 * e - Element equal to a specific VRRP instance
	 * eo- Element equal to a specific group within old global group list
	 */
	element e, e2, oe;
	vrrp_t *vrrp, *old_vrrp;
	vrrp_sgroup_t *sgroup, *old_sgroup;
	list l_o;
	element e_o;
	element next;
	vrrp_t *vrrp_o;
	interface_t *ifp;
	ifindex_t ifindex_o;
	size_t max_mtu_len = 0;

	/* Set defaults of not specified, depending on strict mode */
	if (global_data->vrrp_garp_lower_prio_rep == PARAMETER_UNSET)
		global_data->vrrp_garp_lower_prio_rep = global_data->vrrp_garp_rep;
	if (global_data->vrrp_garp_lower_prio_delay == PARAMETER_UNSET)
		global_data->vrrp_garp_lower_prio_delay = global_data->vrrp_garp_delay;

	/* Mark any scripts as insecure */
	check_vrrp_script_security();

	/* Make sure don't have same vrid on same interface with same address family */
	for (e = LIST_HEAD(vrrp_data->vrrp); e; ELEMENT_NEXT(e)) {
		vrrp = ELEMENT_DATA(e);
		l_o = &vrrp_data->vrrp_index[vrrp->vrid];
#ifdef _HAVE_VRRP_VMAC_
		if (__test_bit(VRRP_VMAC_BIT, &vrrp->vmac_flags))
			ifp = vrrp->ifp->base_ifp;
		else
#endif
			ifp = vrrp->ifp;

		/* Check if any other entries with same vrid conflict */
		if (!LIST_ISEMPTY(l_o) && LIST_SIZE(l_o) > 1) {
			/* Can't have same vrid with same family an interface */
			for (e_o = LIST_HEAD(l_o); e_o; ELEMENT_NEXT(e_o)) {
				vrrp_o = ELEMENT_DATA(e_o);
				if (vrrp_o != vrrp &&
				    vrrp_o->family == vrrp->family) {
#ifdef _HAVE_VRRP_VMAC_
					if (__test_bit(VRRP_VMAC_BIT, &vrrp_o->vmac_flags))
						ifindex_o = vrrp_o->ifp->base_ifp->ifindex;
					else
#endif
						ifindex_o = vrrp_o->ifp->ifindex;

					if (ifp->ifindex == ifindex_o)
					{
						log_message(LOG_INFO, "VRID %d is duplicated on interface %s", vrrp->vrid, ifp->ifname);
						return false;
					}
				}
			}
		}
	}

	/* Build synchronization group index, and remove any
	 * empty groups, or groups with only one member */
	for (e = LIST_HEAD(vrrp_data->vrrp_sync_group); e; e = next) {
		next = e->next;
		sgroup = ELEMENT_DATA(e);

		/* A group needs at least two members */
		if (!sgroup->iname) {
			log_message(LOG_INFO, "Sync group %s has no virtual router(s) - removing", sgroup->gname);
			free_list_element(vrrp_data->vrrp_sync_group, e);
			continue;
		}

		if (sgroup->iname->active > 1)
			vrrp_sync_set_group(sgroup);
		
		if (!sgroup->index_list) {
			free_list_element(vrrp_data->vrrp_sync_group, e);
			continue;
		}
	}

	/* Complete VRRP instance initialization */
	for (e = LIST_HEAD(vrrp_data->vrrp); e; ELEMENT_NEXT(e)) {
		vrrp = ELEMENT_DATA(e);
		if (!vrrp_complete_instance(vrrp))
			return false;

		if (vrrp->ifp->mtu > max_mtu_len)
			max_mtu_len = vrrp->ifp->mtu;
	}

	/* If we have a global garp_delay add it to any interfaces without a garp_delay */
	if (global_data->vrrp_garp_interval || global_data->vrrp_gna_interval)
		set_default_garp_delay();

#ifdef _HAVE_LIBIPTC_
	/* Make sure we don't have any old iptables/ipsets settings left around */
	if (!reload)
		iptables_cleanup();
#endif

	/* Check for instance down due to an interface or script */
	for (e = LIST_HEAD(vrrp_data->vrrp); e; ELEMENT_NEXT(e)) {
		vrrp = ELEMENT_DATA(e);

		/* Set effective priority and fault state */
		initialise_tracking_priorities(vrrp);

		/* Update fault count on sync group if needed */
		if (vrrp->sync && vrrp->num_script_if_fault) {
			vrrp->sync->num_member_fault++;
			vrrp->state = VRRP_STATE_FAULT;
			vrrp->sync->state = VRRP_STATE_FAULT;
		}
	}

	if (reload) {
		/* Now step through the old vrrp to set the status on matching new instances */
		for (e = LIST_HEAD(old_vrrp_data->vrrp); e; ELEMENT_NEXT(e)) {
			old_vrrp = ELEMENT_DATA(e);
			vrrp = vrrp_exist(old_vrrp);
			if (vrrp) {
				vrrp->state = old_vrrp->state;
				vrrp->init_state = old_vrrp->state;
				vrrp->wantstate = old_vrrp->state;
			}
		}
	}

	/* Restore status of any sync group that existed before */
// TODO - is this relevant any more?
	if (reload) {
		for (e = LIST_HEAD(vrrp_data->vrrp_sync_group); e; e = next) {
			next = e->next;
			sgroup = ELEMENT_DATA(e);

			/* Set the sync group state based on its members */
			if (sgroup->state != VRRP_STATE_FAULT) {
				sgroup->state = VRRP_STATE_MAST;
				for (e2 = LIST_HEAD(sgroup->index_list); e2; ELEMENT_NEXT(e2)) {
					vrrp = ELEMENT_DATA(e2);
					if (vrrp->state == VRRP_STATE_BACK ||
					    vrrp->state == VRRP_STATE_INIT) {
						sgroup->state = VRRP_STATE_BACK;
						break;
					}
				}
			}

			for (oe = LIST_HEAD(old_vrrp_data->vrrp_sync_group); oe; ELEMENT_NEXT(oe)) {
				old_sgroup = ELEMENT_DATA(oe);

				if (strcmp(old_sgroup->gname, sgroup->gname) == 0) {
					/* Old Sync group matches current Sync group */
					if (old_sgroup->state != sgroup->state) {
						log_message(LOG_INFO, "Sync group %s status changed from %s to %s on reload",
								sgroup->gname, get_state_str(old_sgroup->state), get_state_str(sgroup->state));

						notify_group_exec(sgroup, sgroup->state);
#ifdef _WITH_SNMP_KEEPALIVED_
						vrrp_snmp_group_trap(sgroup);
#endif
					}
				}
			}
		}
	}

#ifdef _WITH_LVS_
	/* Set up the lvs_syncd vrrp */
	if (global_data->lvs_syncd.vrrp_name) {
		for (e = LIST_HEAD(vrrp_data->vrrp); e; ELEMENT_NEXT(e)) {
			vrrp = ELEMENT_DATA(e);
			if (!strcmp(global_data->lvs_syncd.vrrp_name, vrrp->iname)) {
				global_data->lvs_syncd.vrrp = vrrp;

				break;
			}
		}

		if (!global_data->lvs_syncd.vrrp) {
			log_message(LOG_INFO, "Unable to find vrrp instance %s for lvs_syncd - clearing lvs_syncd config", global_data->lvs_syncd.vrrp_name);
			FREE_PTR(global_data->lvs_syncd.ifname);
			global_data->lvs_syncd.ifname = NULL;
			global_data->lvs_syncd.syncid = PARAMETER_UNSET;
		}
		else if (global_data->lvs_syncd.syncid == PARAMETER_UNSET) {
			/* If no syncid configured, use vrid */
			global_data->lvs_syncd.syncid = global_data->lvs_syncd.vrrp->vrid;
		}

		/* vrrp_name is no longer used */
		FREE_PTR(global_data->lvs_syncd.vrrp_name);
		global_data->lvs_syncd.vrrp_name = NULL;
	}
#endif

	/* Identify and remove any unused tracking scripts */
	if (!LIST_ISEMPTY(vrrp_data->vrrp_script)) {
		for (e = LIST_HEAD(vrrp_data->vrrp_script); e; e = next) {
			next = e->next;
			vrrp_script_t *scr = ELEMENT_DATA(e);
			if (LIST_ISEMPTY(scr->vrrp)) {
				log_message(LOG_INFO, "Warning - script %s is not used", scr->sname);
				free_list_element(vrrp_data->vrrp_script, e);
			}
		}
	}

	alloc_vrrp_buffer(max_mtu_len);

	return true;
}

#ifdef _WITH_LVS_
bool
vrrp_ipvs_needed(void)
{
	return !!(global_data->lvs_syncd.ifname);
}
#endif

/* Clear VIP|EVIP not present into the new data */
static void
clear_diff_vrrp_vip_list(vrrp_t *vrrp, struct ipt_handle* h, list l, list n)
{
	clear_diff_address(h, l, n);

	if (LIST_ISEMPTY(n))
		return;

	/* Clear iptable rule to VIP if needed. */
	if (vrrp->base_priority == VRRP_PRIO_OWNER || vrrp->accept) {
		handle_iptable_rule_to_iplist(h, n, IPADDRESS_DEL, false);
		vrrp->iptable_rules_set = false;
	} else
		vrrp->iptable_rules_set = true;
}

static void
clear_diff_vrrp_vip(vrrp_t *old_vrrp, vrrp_t *vrrp)
{
#ifdef _HAVE_LIBIPTC_
	int tries = 0;
	int res = 0;
#endif
	struct ipt_handle *h = NULL;

	if (!old_vrrp->vipset)
		return;

#ifdef _HAVE_LIBIPTC_
	do {
		h = iptables_open();
#endif
		clear_diff_vrrp_vip_list(vrrp, h, old_vrrp->vip, vrrp->vip);
		clear_diff_vrrp_vip_list(vrrp, h, old_vrrp->evip, vrrp->evip);
#ifdef _HAVE_LIBIPTC_
		res = iptables_close(h);
	} while (res == EAGAIN && ++tries < IPTABLES_MAX_TRIES);
#endif
}

#ifdef _HAVE_FIB_ROUTING_
/* Clear virtual routes not present in the new data */
static void
clear_diff_vrrp_vroutes(vrrp_t *old_vrrp, vrrp_t *vrrp)
{
	clear_diff_routes(old_vrrp->vroutes, vrrp->vroutes);
}

/* Clear virtual rules not present in the new data */
static void
clear_diff_vrrp_vrules(vrrp_t *old_vrrp, vrrp_t *vrrp)
{
	clear_diff_rules(old_vrrp->vrules, vrrp->vrules);
}
#endif

/* Keep the state from before reload */
static bool
restore_vrrp_state(vrrp_t *old_vrrp, vrrp_t *vrrp)
{
	bool added_ip_addr = false;

	/* Keep VRRP state, ipsec AH seq_number */
// TODO - if base_priority changed, then the next must be wrong
	if (!old_vrrp->sync)
		vrrp->effective_priority = old_vrrp->effective_priority;
	/* Save old stats */
	memcpy(vrrp->stats, old_vrrp->stats, sizeof(vrrp_stats));

#ifdef _WITH_VRRP_AUTH_
	memcpy(&vrrp->ipsecah_counter, &old_vrrp->ipsecah_counter, sizeof(seq_counter_t));
#endif

	/* Remember if we had vips up and add new ones if needed */
	vrrp->vipset = old_vrrp->vipset;
	if (vrrp->vipset) {
		vrrp_handle_accept_mode(vrrp, IPADDRESS_ADD, false);
		if (!LIST_ISEMPTY(vrrp->vip))
			added_ip_addr = vrrp_handle_ipaddress(vrrp, IPADDRESS_ADD, VRRP_VIP_TYPE);
		if (!LIST_ISEMPTY(vrrp->evip)) {
			if (vrrp_handle_ipaddress(vrrp, IPADDRESS_ADD, VRRP_EVIP_TYPE))
				added_ip_addr = true;
		}
#ifdef _HAVE_FIB_ROUTING_
		if (!LIST_ISEMPTY(vrrp->vroutes))
			vrrp_handle_iproutes(vrrp, IPROUTE_ADD);
		if (!LIST_ISEMPTY(vrrp->vrules))
			vrrp_handle_iprules(vrrp, IPRULE_ADD, false);
#endif
	}

	return added_ip_addr;
}

/* Diff when reloading configuration */
void
clear_diff_vrrp(void)
{
	element e;
	list l = old_vrrp_data->vrrp;
	vrrp_t *vrrp;
	interface_t *ifp;

	if (LIST_ISEMPTY(l))
		return;

	for (e = LIST_HEAD(l); e; ELEMENT_NEXT(e)) {
		vrrp = ELEMENT_DATA(e);
		vrrp_t *new_vrrp;

		/*
		 * Try to find this vrrp in the new conf data
		 * reloaded.
		 */
		new_vrrp = vrrp_exist(vrrp);
		if (!new_vrrp) {
			vrrp_restore_interface(vrrp, true, false);

#ifdef _HAVE_VRRP_VMAC_
// TODO - the vmac may be being used by another instance
			/* Remove VMAC if one was created */
			if (__test_bit(VRRP_VMAC_BIT, &vrrp->vmac_flags))
				netlink_link_del_vmac(vrrp);
#endif
#ifdef _WITH_DBUS_
			/* Remove DBus object */
			if (global_data->enable_dbus)
				dbus_remove_object(vrrp);
#endif
		} else {
			/*
			 * If this vrrp instance exist in new
			 * data, then perform a VIP|EVIP diff.
			 */
			clear_diff_vrrp_vip(vrrp, new_vrrp);

#ifdef _HAVE_FIB_ROUTING_
			/* virtual routes diff */
			clear_diff_vrrp_vroutes(vrrp, new_vrrp);

			/* virtual rules diff */
			clear_diff_vrrp_vrules(vrrp, new_vrrp);
#endif

#ifdef _HAVE_VRRP_VMAC_
			/*
			 * Remove VMAC if it existed in old vrrp instance,
			 * but not the new one.
			 */
			if (__test_bit(VRRP_VMAC_BIT, &vrrp->vmac_flags) &&
			    !__test_bit(VRRP_VMAC_BIT, &new_vrrp->vmac_flags)) {
// TODO - the vmac may be being used by another instance
				netlink_link_del_vmac(vrrp);
			}
#endif

			/* reset the state */
			if (restore_vrrp_state(vrrp, new_vrrp)) {
				/* There were addresses added, so set GARP/GNA for them.
				 * This is a bit over the top since it will send GARPs/GNAs for
				 * all the addresses, but at least we will do so for the new addresses. */

				/* remotes neighbour update */
				if (new_vrrp->family == AF_INET6) {
					/* Refresh whether we are acting as a router for NA messages */
					ifp = IF_BASE_IFP(new_vrrp->ifp);
					ifp->gna_router = get_ipv6_forwarding(ifp);
				}
				vrrp_send_link_update(new_vrrp, new_vrrp->garp_rep);

				/* set refresh timer */
				if (timerisset(&new_vrrp->garp_refresh)) {
					new_vrrp->garp_refresh_timer = timer_add_now(new_vrrp->garp_refresh);
				}
			}
		}
	}
}

/* Set script status to a sensible value on reload */
void
clear_diff_script(void)
{
	element e;
	vrrp_script_t *vscript, *nvscript;

	if (LIST_ISEMPTY(old_vrrp_data->vrrp_script))
		return;

	for (e = LIST_HEAD(old_vrrp_data->vrrp_script); e; ELEMENT_NEXT(e)) {
		vscript = ELEMENT_DATA(e);
		nvscript = find_script_by_name(vscript->sname);
		if (nvscript) {
			/* Set the script result to match the previous result */
			if (vscript->result < vscript->rise) {
				if (!vscript->result)
					nvscript->result = 0;
				else {
					nvscript->result = nvscript->rise - (vscript->rise - vscript->result);
					if (nvscript->result < 0)
						nvscript->result = 0;
				}
				log_message(LOG_INFO, "VRRP_Script(%s) considered unsuccessful on reload", nvscript->sname);
			} else {
				if (vscript->result == vscript->rise + vscript->fall - 1)
					nvscript->result = vscript->rise + vscript->fall - 1;
				else {
					nvscript->result = nvscript->rise + (vscript->rise - vscript->result);
					if (nvscript->result >= nvscript->rise + nvscript->fall)
						nvscript->result = vscript->rise + vscript->fall - 1;
				}
				log_message(LOG_INFO, "VRRP_Script(%s) considered successful on reload", nvscript->sname);
			}
			nvscript->last_status = vscript->last_status;
		}
	}
}<|MERGE_RESOLUTION|>--- conflicted
+++ resolved
@@ -1658,7 +1658,6 @@
 
 	addr_cmp = vrrp_saddr_cmp(&vrrp->pkt_saddr, vrrp);
 
-<<<<<<< HEAD
 	if (hd->priority == vrrp->effective_priority) {
 		if (addr_cmp == 0)
 			log_message(LOG_INFO, "(%s): WARNING - equal priority advert received from remote host with our IP address.", vrrp->iname);
@@ -1671,10 +1670,6 @@
 			vrrp->base_priority = VRRP_PRIO_OWNER - 1;
 		}
 	}
-=======
-	if (hd->priority == vrrp->effective_priority && addr_cmp == 0)
-		log_message(LOG_INFO, "(%s): WARNING - equal priority advert received from remote host with our IP address.", vrrp->iname);
->>>>>>> 3287ef45
 
 	if (hd->priority < vrrp->effective_priority ||
 	    (hd->priority == vrrp->effective_priority &&
@@ -2171,30 +2166,17 @@
 		else
 			vrrp->base_priority = VRRP_PRIO_DFL;
 	}
-<<<<<<< HEAD
 	else if (vrrp->init_state == VRRP_STATE_INIT)
 		vrrp->init_state = vrrp->base_priority == VRRP_PRIO_OWNER ? VRRP_STATE_MAST : VRRP_STATE_BACK;
 	else if (vrrp->strict_mode &&
 		 ((vrrp->init_state == VRRP_STATE_MAST) != (vrrp->base_priority == VRRP_PRIO_OWNER))) {
 			log_message(LOG_INFO,"(%s): State MASTER must match being address owner", vrrp->iname);
 			vrrp->init_state = vrrp->base_priority == VRRP_PRIO_OWNER ? VRRP_STATE_MAST : VRRP_STATE_BACK;
-=======
+	}
 
 	if (vrrp->base_priority == VRRP_PRIO_OWNER && vrrp->nopreempt) {
 		log_message(LOG_INFO, "(%s): nopreempt is incompatible with priority %d - resetting nopreempt", vrrp->iname, VRRP_PRIO_OWNER);
 		vrrp->nopreempt = false;
-	}
-
-	if (vrrp->strict_mode && (vrrp->init_state == VRRP_STATE_MAST) && (vrrp->base_priority != VRRP_PRIO_OWNER)) {
-		log_message(LOG_INFO,"(%s): Cannot start in MASTER state if not address owner", vrrp->iname);
-		vrrp->init_state = VRRP_STATE_BACK;
-		vrrp->wantstate = VRRP_STATE_BACK;
-	}
-	else if (vrrp->base_priority == VRRP_PRIO_OWNER && !vrrp->nopreempt) {
-		/* Act as though state MASTER had been specified, to speed transition to master state */
-		vrrp->init_state = VRRP_STATE_MAST;
-		vrrp->wantstate = VRRP_STATE_MAST;
->>>>>>> 3287ef45
 	}
 
 	vrrp->effective_priority = vrrp->base_priority;
