/*
 * Soft:        Keepalived is a failover program for the LVS project
 *              <www.linuxvirtualserver.org>. It monitor & manipulate
 *              a loadbalanced server pool using multi-layer checks.
 *
 * Part:        Interface tracking framework.
 *
 * Author:      Alexandre Cassen, <acassen@linux-vs.org>
 *
 *              This program is distributed in the hope that it will be useful,
 *              but WITHOUT ANY WARRANTY; without even the implied warranty of
 *              MERCHANTABILITY or FITNESS FOR A PARTICULAR PURPOSE.
 *              See the GNU General Public License for more details.
 *
 *              This program is free software; you can redistribute it and/or
 *              modify it under the terms of the GNU General Public License
 *              as published by the Free Software Foundation; either version
 *              2 of the License, or (at your option) any later version.
 *
 * Copyright (C) 2001-2012 Alexandre Cassen, <acassen@gmail.com>
 */

#include "config.h"

#include <net/if.h>
#include <stdlib.h>
#include <sys/stat.h>
#include <limits.h>
#include <stdlib.h>
#include <sys/inotify.h>
#include <errno.h>
#include <sys/types.h>
#include <fcntl.h>

/* local include */
#include "vrrp_track.h"
#include "vrrp_data.h"
#include "vrrp.h"
#include "vrrp_sync.h"
#include "logger.h"
#include "memory.h"
#include "vrrp_scheduler.h"
#include "scheduler.h"

/* Track interface dump */
void
dump_track_if(void *track_data)
{
	tracked_if_t *tip = track_data;
	log_message(LOG_INFO, "     %s weight %d", IF_NAME(tip->ifp), tip->weight);
}

void
free_track_if(void *tip)
{
	FREE(tip);
}

void
alloc_track_if(vrrp_t *vrrp, vector_t *strvec)
{
	interface_t *ifp = NULL;
	tracked_if_t *tip = NULL;
	int weight = 0;
	char *tracked = strvec_slot(strvec, 0);
	element e;

	ifp = if_get_by_ifname(tracked, IF_CREATE_IF_DYNAMIC);

	if (!ifp) {
		log_message(LOG_INFO, "(%s) tracked interface %s doesn't exist", vrrp->iname, tracked);
		return;
	}

	if (!LIST_ISEMPTY(vrrp->track_ifp)) {
		/* Check this vrrp isn't already tracking the i/f */
		for (e = LIST_HEAD(vrrp->track_ifp); e; ELEMENT_NEXT(e)) {
			tip = ELEMENT_DATA(e);
			if (tip->ifp == ifp) {
				log_message(LOG_INFO, "(%s) duplicate track_interface %s - ignoring", vrrp->iname, tracked);
				return;
			}
		}
	}

	if (vector_size(strvec) >= 3 &&
	    !strcmp(strvec_slot(strvec, 1), "weight")) {
		weight = atoi(strvec_slot(strvec, 2));
		if (weight == -254 || weight == 254) {
			/* This check can be removed once users have migrated away from +/-254 */
			log_message(LOG_INFO, "(%s) weight for %s cannot be +/-254. Setting to +/-253", vrrp->iname, tracked);
			weight = weight == -254 ? -253 : 253;
		}
		else if (weight < -253 || weight > 253) {
			log_message(LOG_INFO, "(%s) weight for %s must be between "
					 "[-253..253] inclusive. Ignoring...", vrrp->iname, tracked);
			weight = 0;
		}
	}

	tip	    = (tracked_if_t *) MALLOC(sizeof(tracked_if_t));
	tip->ifp    = ifp;
	tip->weight = weight;

	list_add(vrrp->track_ifp, tip);
}

void
alloc_group_track_if(vrrp_sgroup_t *sgroup, vector_t *strvec)
{
	interface_t *ifp;
	tracked_if_t *tip;
	int weight = 0;
	char *tracked = strvec_slot(strvec, 0);
	element e;

	ifp = if_get_by_ifname(tracked, IF_CREATE_IF_DYNAMIC);

	if (!ifp) {
		log_message(LOG_INFO, "(%s) tracked interface %s doesn't exist", sgroup->gname, tracked);
		return;
	}
	else if (!LIST_ISEMPTY(sgroup->track_ifp)) {
		/* Check this sgroup isn't already tracking the i/f */
		for (e = LIST_HEAD(sgroup->track_ifp); e; ELEMENT_NEXT(e)) {
			tip = ELEMENT_DATA(e);
			if (tip->ifp == ifp) {
				log_message(LOG_INFO, "(%s) duplicate track_interface %s - ignoring", sgroup->gname, tracked);
				return;
			}
		}
	}

	if (vector_size(strvec) >= 3 &&
	    !strcmp(strvec_slot(strvec, 1), "weight")) {
		weight = atoi(strvec_slot(strvec, 2));
		if (weight == -254 || weight == 254) {
			/* This check can be removed once users have migrated away from +/-254 */
			log_message(LOG_INFO, "(%s) weight for %s cannot be +/-254. Setting to +/-253", sgroup->gname, tracked);
			weight = weight == -254 ? -253 : 253;
		}
		else if (weight < -253 || weight > 253) {
			log_message(LOG_INFO, "(%s) weight for %s must be between "
					 "[-253..253] inclusive. Ignoring...", sgroup->gname, tracked);
			weight = 0;
		}
	}

	tip	    = (tracked_if_t *) MALLOC(sizeof(tracked_if_t));
	tip->ifp    = ifp;
	tip->weight = weight;

	list_add(sgroup->track_ifp, tip);
}

vrrp_script_t *
find_script_by_name(char *name)
{
	element e;
	vrrp_script_t *scr;

	if (LIST_ISEMPTY(vrrp_data->vrrp_script))
		return NULL;

	for (e = LIST_HEAD(vrrp_data->vrrp_script); e; ELEMENT_NEXT(e)) {
		scr = ELEMENT_DATA(e);
		if (!strcmp(scr->sname, name))
			return scr;
	}
	return NULL;
}

/* Track script dump */
void
dump_track_script(void *track_data)
{
	tracked_sc_t *tsc = track_data;
	log_message(LOG_INFO, "     %s weight %d", tsc->scr->sname, tsc->weight);
}

void
free_track_script(void *tsc)
{
	FREE(tsc);
}

void
alloc_track_script(vrrp_t *vrrp, vector_t *strvec)
{
	vrrp_script_t *vsc;
	tracked_sc_t *tsc;
	int weight;
	char *tracked = strvec_slot(strvec, 0);
	element e;
	tracked_sc_t *etsc;

	vsc = find_script_by_name(tracked);

	/* Ignoring if no script found */
	if (!vsc) {
		log_message(LOG_INFO, "(%s) track script %s not found, ignoring...", vrrp->iname, tracked);
		return;
	}

	if (!LIST_ISEMPTY(vrrp->track_script)) {
		/* Check this vrrp isn't already tracking the script */
		for (e = LIST_HEAD(vrrp->track_script); e; ELEMENT_NEXT(e)) {
			etsc = ELEMENT_DATA(e);
			if (etsc->scr == vsc) {
				log_message(LOG_INFO, "(%s) duplicate track_script %s - ignoring", vrrp->iname, tracked);
				return;
			}
		}
	}

	/* default weight */
	weight = vsc->weight;

	if (vector_size(strvec) >= 3 &&
	    !strcmp(strvec_slot(strvec, 1), "weight")) {
		weight = atoi(strvec_slot(strvec, 2));
		if (weight == -254 || weight == 254) {
			/* This check can be removed once users have migrated away from +/-254 */
			log_message(LOG_INFO, "(%s) weight for %s cannot be +/-254. Setting to +/-253", vrrp->iname, tracked);
			weight = weight == -254 ? -253 : 253;
		}
		else if (weight < -253 || weight > 253) {
			weight = vsc->weight;
			log_message(LOG_INFO, "(%s) track script %s: weight must be between [-253..253]"
					 " inclusive, ignoring...",
			       vrrp->iname, tracked);
		}
	}

	tsc	    = (tracked_sc_t *) MALLOC(sizeof(tracked_sc_t));
	tsc->scr    = vsc;
	tsc->weight = weight;
	vsc->result = VRRP_SCRIPT_STATUS_INIT;
	list_add(vrrp->track_script, tsc);
}

void
alloc_group_track_script(vrrp_sgroup_t *sgroup, vector_t *strvec)
{
	vrrp_script_t *vsc = NULL;
	tracked_sc_t *tsc = NULL;
	int weight = 0;
	char *tracked = strvec_slot(strvec, 0);
	tracked_sc_t *etsc = NULL;
	element e;

	vsc = find_script_by_name(tracked);

	/* Ignoring if no script found */
	if (!vsc) {
		log_message(LOG_INFO, "(%s) track script %s not found, ignoring...", sgroup->gname, tracked);
		return;
	}

	if (!LIST_ISEMPTY(sgroup->track_script)) {
		/* Check this sync group isn't already tracking the script */
		for (e = LIST_HEAD(sgroup->track_script); e; ELEMENT_NEXT(e)) {
			etsc = ELEMENT_DATA(e);
			if (etsc->scr == vsc) {
				log_message(LOG_INFO, "(%s) duplicate track_script %s - ignoring", sgroup->gname, tracked);
				return;
			}
		}
	}

	/* default weight */
	weight = vsc->weight;

	if (vector_size(strvec) >= 3 &&
	    !strcmp(strvec_slot(strvec, 1), "weight")) {
		weight = atoi(strvec_slot(strvec, 2));
		if (weight == -254 || weight == 254) {
			/* This check can be removed once users have migrated away from +/-254 */
			log_message(LOG_INFO, "(%s) weight for %s cannot be +/-254. Setting to +/-253", sgroup->gname, tracked);
			weight = weight == -254 ? -253 : 253;
		}
		else if (weight < -253 || weight > 253) {
			weight = vsc->weight;
			log_message(LOG_INFO, "(%s) track script %s: weight must be between [-253..253]"
					 " inclusive, ignoring...",
			       sgroup->gname, tracked);
		}
	}

	tsc	    = (tracked_sc_t *) MALLOC(sizeof(tracked_sc_t));
	tsc->scr    = vsc;
	tsc->weight = weight;
	vsc->result = VRRP_SCRIPT_STATUS_INIT;
	list_add(sgroup->track_script, tsc);
}

vrrp_tracked_file_t *
find_tracked_file_by_name(char *name)
{
	element e;
	vrrp_tracked_file_t *file;

	if (LIST_ISEMPTY(vrrp_data->vrrp_track_files))
		return NULL;

	for (e = LIST_HEAD(vrrp_data->vrrp_track_files); e; ELEMENT_NEXT(e)) {
		file = ELEMENT_DATA(e);
		if (!strcmp(file->fname, name))
			return file;
	}
	return NULL;
}

/* Track file dump */
void
dump_track_file(void *track_data)
{
	tracked_file_t *tfile = track_data;
	log_message(LOG_INFO, "     %s", tfile->file->fname);
}

void
free_track_file(void *tsf)
{
	FREE(tsf);
}

void
alloc_track_file(vrrp_t *vrrp, vector_t *strvec)
{
	vrrp_tracked_file_t *vsf;
	tracked_file_t *tfile;
	char *tracked = strvec_slot(strvec, 0);
	tracked_file_t *etfile;
	element e;
	int weight;

	vsf = find_tracked_file_by_name(tracked);

	/* Ignoring if no file found */
	if (!vsf) {
		log_message(LOG_INFO, "(%s) track file %s not found, ignoring...", vrrp->iname, tracked);
		return;
	}

	if (!LIST_ISEMPTY(vrrp->track_file)) {
		/* Check this vrrp isn't already tracking the script */
		for (e = LIST_HEAD(vrrp->track_file); e; ELEMENT_NEXT(e)) {
			etfile = ELEMENT_DATA(e);
			if (etfile->file == vsf) {
				log_message(LOG_INFO, "(%s) duplicate track_file %s - ignoring", vrrp->iname, tracked);
				return;
			}
		}
	}

	weight = vsf->weight;
	if (vector_size(strvec) >= 2) {
		if (strcmp(strvec_slot(strvec, 1), "weight")) {
			log_message(LOG_INFO, "(%s) unknown track file option %s - ignoring",
					 vrrp->iname, FMT_STR_VSLOT(strvec, 1));
			return;
		}
		if (vector_size(strvec) >= 3) {
			weight = atoi(strvec_slot(strvec, 2));
			if (weight < -254 || weight > 254) {
				log_message(LOG_INFO, "(%s) weight for track file %s must be in "
						 "[-254..254] inclusive. Ignoring...", vrrp->iname, tracked);
				weight = vsf->weight;
			}
		} else {
			log_message(LOG_INFO, "(%s) weight without value specified for track file %s - ignoring",
					vrrp->iname, tracked);
			return;
		}
	}

	tfile = (tracked_file_t *) MALLOC(sizeof(tracked_file_t));
	tfile->file = vsf;
	tfile->weight = weight;
	list_add(vrrp->track_file, tfile);
}

void
alloc_group_track_file(vrrp_sgroup_t *sgroup, vector_t *strvec)
{
	vrrp_tracked_file_t *vsf;
	tracked_file_t *tfile;
	char *tracked = strvec_slot(strvec, 0);
	tracked_file_t *etfile;
	element e;
	int weight;

	vsf = find_tracked_file_by_name(tracked);

	/* Ignoring if no file found */
	if (!vsf) {
		log_message(LOG_INFO, "(%s) track file %s not found, ignoring...", sgroup->gname, tracked);
		return;
	}

	if (!LIST_ISEMPTY(sgroup->track_file)) {
		/* Check this vrrp isn't already tracking the script */
		for (e = LIST_HEAD(sgroup->track_file); e; ELEMENT_NEXT(e)) {
			etfile = ELEMENT_DATA(e);
			if (etfile->file == vsf) {
				log_message(LOG_INFO, "(%s) duplicate track_file %s - ignoring", sgroup->gname, tracked);
				return;
			}
		}
	}

	weight = vsf->weight;
	if (vector_size(strvec) >= 2) {
		if (strcmp(strvec_slot(strvec, 1), "weight")) {
			log_message(LOG_INFO, "(%s) unknown track file option %s - ignoring",
					 sgroup->gname, FMT_STR_VSLOT(strvec, 1));
			return;
		}
		if (vector_size(strvec) >= 3) {
			weight = atoi(strvec_slot(strvec, 2));
			if (weight < -254 || weight > 254) {
				log_message(LOG_INFO, "(%s) weight for track file %s must be in "
						 "[-254..254] inclusive. Ignoring...", sgroup->gname, tracked);
				weight = vsf->weight;
			}
		} else {
			log_message(LOG_INFO, "(%s) weight without value specified for track file %s - ignoring",
					sgroup->gname, tracked);
			return;
		}
	}

	tfile = (tracked_file_t *) MALLOC(sizeof(tracked_file_t));
	tfile->file = vsf;
	tfile->weight = weight;
	list_add(sgroup->track_file, tfile);
}

void
down_instance(vrrp_t *vrrp)
{
	if (vrrp->num_script_if_fault++ == 0 || vrrp->state == VRRP_STATE_INIT) {
		vrrp->wantstate = VRRP_STATE_FAULT;
		if (vrrp->state == VRRP_STATE_MAST)
			vrrp_state_leave_master(vrrp, true);
		else
			vrrp_state_leave_fault(vrrp);

<<<<<<< HEAD
		if (vrrp->sync && vrrp->sync->num_member_fault++ == 0)
			vrrp_sync_fault(vrrp);
=======
	for (e = LIST_HEAD(l); e; ELEMENT_NEXT(e)) {
		tsc = ELEMENT_DATA(e);
		if ((tsc->scr->init_state == SCRIPT_INIT_STATE_DISABLED) ||
		    (tsc->scr->init_state == SCRIPT_INIT_STATE_GOOD))
			continue;
		if (!tsc->weight && tsc->scr->result < tsc->scr->rise)
			return 0;
>>>>>>> 9e26d94e
	}
}

/* Set effective priorty, issue message on changes */
void
vrrp_set_effective_priority(vrrp_t *vrrp)
{
	uint8_t new_prio;
	bool increasing_priority;
	uint32_t old_down_timer;

	/* Don't change priority if address owner */
	if (vrrp->base_priority == VRRP_PRIO_OWNER)
		return;

	if (vrrp->total_priority < 1)
		new_prio = 1;
	else if (vrrp->total_priority >= VRRP_PRIO_OWNER)
		new_prio = VRRP_PRIO_OWNER - 1;
	else
		new_prio = (uint8_t)vrrp->total_priority;

	if (vrrp->effective_priority == new_prio)
		return;

	log_message(LOG_INFO, "(%s) Changing effective priority from %d to %d",
		    vrrp->iname, vrrp->effective_priority, new_prio);

	increasing_priority = (new_prio > vrrp->effective_priority);

	vrrp->effective_priority = new_prio;
	old_down_timer = vrrp->ms_down_timer;
	vrrp->ms_down_timer = 3 * vrrp->master_adver_int + VRRP_TIMER_SKEW(vrrp);

	if (vrrp->state == VRRP_STATE_BACK && increasing_priority)
		vrrp_thread_requeue_read_relative(vrrp, old_down_timer - vrrp->ms_down_timer);
}

static void
process_script_update_priority(int weight, vrrp_script_t *vscript, bool script_ok, vrrp_t *vrrp)
{
	bool instance_left_init = false;

	if (!weight) {
		if (vscript->last_status == VRRP_SCRIPT_STATUS_NOT_SET) {
			/* We need to adjust the number of scripts in init state */
			if (!--vrrp->num_script_init) {
				instance_left_init = true;
				if (vrrp->sync)
					vrrp->sync->num_member_init--;
			}
		}

		if (!script_ok) {
			/* The instance needs to go down */
			down_instance(vrrp);
		} else if (!vrrp->num_script_init &&
			   (!vrrp->sync || !vrrp->sync->num_member_init)) {
			/* The instance can come up */
			try_up_instance(vrrp, instance_left_init);  // Set want_state = BACKUP/MASTER, and check i/fs and sync groups
		}
		return;
	}

	if (vscript->last_status == VRRP_SCRIPT_STATUS_NOT_SET) {
		/* If the script hasn't previously exitted, we need
		   to only adjust the priority if the state the script
		   is now in causes an adjustment to the priority */
		if (script_ok) {
			if (weight > 0)	
				vrrp->total_priority += weight;
		} else {
			if (weight < 0)
				vrrp->total_priority += weight;
		}
	} else {
		if (script_ok)
			vrrp->total_priority += abs(weight);
		else
			vrrp->total_priority -= abs(weight);
	}

	vrrp_set_effective_priority(vrrp);
}

void
update_script_priorities(vrrp_script_t *vscript, bool script_ok)
{
	element e;
	vrrp_t *vrrp;
	tracking_vrrp_t* tvp;

<<<<<<< HEAD
	/* First process the vrrp instances tracking the script */
	if (!LIST_ISEMPTY(vscript->tracking_vrrp)) {
		for (e = LIST_HEAD(vscript->tracking_vrrp); e; ELEMENT_NEXT(e)) {
			tvp = ELEMENT_DATA(e);
			vrrp = tvp->vrrp;

			process_script_update_priority(tvp->weight, vscript, script_ok, vrrp);
		}
	}
}

static void
initialise_track_script_state(tracked_sc_t *tsc, vrrp_t *vrrp)
{
	if (tsc->scr->insecure) {
		/* This script won't be run, so ignore it */
		return;
	}

	if (!tsc->weight) {
		if (tsc->scr->result == VRRP_SCRIPT_STATUS_INIT)
			vrrp->num_script_init++;
		else if (tsc->scr->result == VRRP_SCRIPT_STATUS_INIT_FAILED ||
			 (tsc->scr->result >= 0 && tsc->scr->result < tsc->scr->rise)) {
			/* The script is in fault state */
			vrrp->num_script_if_fault++;
			vrrp->state = VRRP_STATE_FAULT;
		}
		return;
	}

	/* Don't change effective priority if address owner */
	if (vrrp->base_priority == VRRP_PRIO_OWNER)
		return;

	if (tsc->scr->last_status != VRRP_SCRIPT_STATUS_NOT_SET)
	{
=======
	for (e = LIST_HEAD(l); e; ELEMENT_NEXT(e)) {
		tsc = ELEMENT_DATA(e);
		if (tsc->scr->init_state == SCRIPT_INIT_STATE_DISABLED)
			continue;
>>>>>>> 9e26d94e
		if (tsc->scr->result >= tsc->scr->rise) {
			if (tsc->weight > 0)
				vrrp->total_priority += tsc->weight;
		} else {
			if (tsc->weight < 0)
				vrrp->total_priority += tsc->weight;
		}
	}
}

void
initialise_tracking_priorities(vrrp_t *vrrp)
{
	element e;
	tracked_if_t *tip;
	tracked_sc_t *tsc;

	/* If no src address has been specified, and the interface doesn't have
	 * an appropriate address, put the interface into fault state */
	if (vrrp->saddr.ss_family == AF_UNSPEC) {
		vrrp->num_script_if_fault++;
		vrrp->state = VRRP_STATE_FAULT;
	}

	if (!LIST_ISEMPTY(vrrp->track_ifp)) {
		for (e = LIST_HEAD(vrrp->track_ifp); e; ELEMENT_NEXT(e)) {
			tip = ELEMENT_DATA(e);

			if (tip->weight == VRRP_NOT_TRACK_IF)
				continue;

			if (!tip->weight) {
				if (!IF_ISUP(tip->ifp)) {
					/* The instance is down */
					vrrp->state = VRRP_STATE_FAULT;
					vrrp->num_script_if_fault++;
				}
				continue;
			}

			if (IF_ISUP(tip->ifp)) {
				if (tip->weight > 0)
					vrrp->total_priority += tip->weight;
			}
			else {
				if (tip->weight < 0)
					vrrp->total_priority += tip->weight;
			}
		}
	}

	/* Initialise the vrrp instance's tracked scripts */
	if (!LIST_ISEMPTY(vrrp->track_script)) {
		for (e = LIST_HEAD(vrrp->track_script); e; ELEMENT_NEXT(e)) {
			tsc = ELEMENT_DATA(e);

			initialise_track_script_state(tsc, vrrp);
		}
	}

	/* If have a sync group, initialise it's tracked scripts */
	if (vrrp->sync && !LIST_ISEMPTY(vrrp->sync->track_script)) {
		for (e = LIST_HEAD(vrrp->sync->track_script); e; ELEMENT_NEXT(e)) {
			tsc = ELEMENT_DATA(e);

			initialise_track_script_state(tsc, vrrp);
		}
	}

	vrrp_set_effective_priority(vrrp);
}

static void
remove_track_file(list track_files, element e)
{
	vrrp_tracked_file_t *tfile = ELEMENT_DATA(e);
	element e1;
	element e2, next2;
	vrrp_t *vrrp;
	tracked_file_t *tft;

	if (!LIST_ISEMPTY(tfile->tracking_vrrp)) {
		/* Seach through the vrrp instances tracking this file */
		for (e1 = LIST_HEAD(tfile->tracking_vrrp); e1; ELEMENT_NEXT(e1)) {
			vrrp = ELEMENT_DATA(e1);

			/* Search for the matching track file */
			for (e2 = LIST_HEAD(vrrp->track_file); e2; e2 = next2) {
				next2 = e2->next;
				tft = ELEMENT_DATA(e2);
				if (tft->file == tfile)
					free_list_element(vrrp->track_file, e2);
			}
		}
	}
	free_list_element(track_files, e);
}

static void
process_update_track_file_status(vrrp_tracked_file_t *tfile, int new_status, tracking_vrrp_t *tvp)
{
	int previous_status;

	previous_status = tfile->last_status * tvp->weight;
	if (previous_status < -254)
		previous_status = -254;
	else if (previous_status > 253)
		previous_status = 253;

	if (previous_status == new_status)
		return;

	if (new_status == -254) {
		down_instance(tvp->vrrp);
		tvp->vrrp->total_priority += new_status - previous_status;
	} else {
		if (previous_status == -254)
			try_up_instance(tvp->vrrp, false);

		if (tvp->vrrp->base_priority != VRRP_PRIO_OWNER) {
			tvp->vrrp->total_priority += new_status - previous_status;
			vrrp_set_effective_priority(tvp->vrrp);
		}
	}
}

static void
update_track_file_status(vrrp_tracked_file_t* tfile, int new_status)
{
	element e;
	tracking_vrrp_t *tvp;
	int status;

	if (new_status == tfile->last_status)
		return;

	/* Process the VRRP instances tracking the file */
	for (e = LIST_HEAD(tfile->tracking_vrrp); e;  ELEMENT_NEXT(e)) {
		tvp = ELEMENT_DATA(e);

		/* If the tracking weight is 0, a non-zero value means
		 * failure, a 0 status means success */
		if (!tvp->weight)
			status = new_status ? -254 : 0;
		else {
			status = new_status * tvp->weight;
			if (status < -254)
				status = -254;
			else if (status > 253)
				status = 253;
		}

		process_update_track_file_status(tfile, status, tvp);
	}

	tfile->last_status = new_status;
}

static void
process_track_file(vrrp_tracked_file_t *tfile)
{
	long new_status = 0;
	char buf[128];
	int fd;
	ssize_t len;

	if ((fd = open(tfile->file_path, O_RDONLY | O_NONBLOCK)) != -1) {
		if ((len = read(fd, buf, sizeof(buf) - 1)) > 0) {
			buf[len] = '\0';
			/* If there is an error, we want to use 0,
			 * so we don't really mind if there is an error */
			new_status = strtol(buf, NULL, 0);
		}
		close(fd);
	}

	if (new_status > 254)
		new_status = 254;
	else if (new_status < -254)
		new_status = -254;

	update_track_file_status(tfile, (int)new_status);
}

static void
process_inotify(int fd)
{
	char buf[sizeof(struct inotify_event) + NAME_MAX + 1];
	char *buf_ptr;
	ssize_t len;
	struct inotify_event* event;
	vrrp_tracked_file_t *tfile;
	element e;

	while (true) {
		if ((len = read(fd, buf, sizeof(buf))) < (ssize_t)sizeof(struct inotify_event)) {
			if (len == -1) {
				if (errno == EAGAIN)
					return;

				if (errno == EINTR)
					continue;

				log_message(LOG_INFO, "inotify read() returned error %d - %m", errno);
				return;
			}

			log_message(LOG_INFO, "inotify read() returned short length %zd", len);
			return;
		}

		for (buf_ptr = buf; buf_ptr < buf + len; buf_ptr += event->len + sizeof(struct inotify_event)) {
			event = (struct inotify_event*)buf_ptr;

			/* We are not interested in directories */
			if (event->mask & IN_ISDIR)
				continue;

			if (!(event->mask & (IN_DELETE | IN_CLOSE_WRITE | IN_MOVE))) {
				log_message(LOG_INFO, "Unknown inotify event 0x%x", event->mask);
				continue;
			}

			for (e = LIST_HEAD(vrrp_data->vrrp_track_files); e; ELEMENT_NEXT(e)) {
				tfile = ELEMENT_DATA(e);

				/* Is this event for our file */
				if (tfile->wd != event->wd ||
				    strcmp(tfile->file_part, event->name))
					continue;
 
				if (event->mask & (IN_MOVED_FROM | IN_DELETE)) {
					/* The file has disappeared. Treat as though the value is 0 */
					update_track_file_status(tfile, 0);
				}
				else {	/* event->mask & (IN_MOVED_TO | IN_CLOSE_WRITE) */
					/* The file has been writted/moved in */
					process_track_file(tfile);
				}
			}
		}
	}
}

void
init_track_files(list track_files)
{
	vrrp_tracked_file_t *tfile;
	char *resolved_path;
	char *dir_end = NULL;
	char *new_path;
	struct stat stat_buf;
	char sav_ch;
	element e, next;

	inotify_fd = -1;

	if (LIST_ISEMPTY(track_files))
		return;

	set_process_track_inotify(&process_inotify);

#ifdef HAVE_INOTIFY_INIT1
	inotify_fd = inotify_init1(IN_CLOEXEC | IN_NONBLOCK);
#else
	inotify_fd = inotify_init();
	if (inotify_fd != -1) {
		fcntl(inotify_fd, F_SETFD, FD_CLOEXEC);
		fcntl(inotify_fd, F_SETFL, O_NONBLOCK);
	}
#endif

	if (inotify_fd == -1) {
		log_message(LOG_INFO, "Unable to monitor vrrp track files");
		return ;
	}

	for (e = LIST_HEAD(track_files); e; e = next) {
		next = e->next;
		tfile = ELEMENT_DATA(e);

		if (!tfile->tracking_vrrp) {
			/* No vrrp instance is tracking this file, so forget it */
			log_message(LOG_INFO, "Track file %s is not being used - removing", tfile->fname);
			remove_track_file(track_files, e);
			continue;
		}

		resolved_path = realpath(tfile->file_path, NULL);
		if (resolved_path) {
			if (strcmp(tfile->file_path, resolved_path)) {
				FREE(tfile->file_path);
				tfile->file_path = MALLOC(strlen(resolved_path + 1));
				strcpy(tfile->file_path, resolved_path);
			}

			/* The file exists, so read it now */
			process_track_file(tfile);
		}
		else if (errno == ENOENT) {
			/* Resolve the directory */
			if (!(dir_end = strrchr(tfile->file_path, '/'))) 
				resolved_path = realpath(".", NULL);
			else {
				*dir_end = '\0';
				resolved_path = realpath(tfile->file_path, NULL);

				/* Check it is a directory */
				if (resolved_path &&
				    (stat(resolved_path, &stat_buf) ||
				     !S_ISDIR(stat_buf.st_mode))) {
					free(resolved_path);
					resolved_path = NULL;
				}
			}

			if (!resolved_path) {
				log_message(LOG_INFO, "Track file directory for %s does not exist - removing", tfile->fname);
				remove_track_file(track_files, e);

				continue;
			}

			if (strcmp(tfile->file_path, resolved_path)) {
				new_path = MALLOC(strlen(resolved_path) + strlen((!dir_end) ? tfile->file_path : dir_end + 1) + 2);
				strcpy(new_path, resolved_path);
				strcat(new_path, "/");
				strcat(new_path, dir_end ? dir_end + 1 : tfile->file_path);
				FREE(tfile->file_path);
				tfile->file_path = new_path;
			}
			else if (dir_end)
				*dir_end = '/';
		}
		else {
			log_message(LOG_INFO, "track file %s is not accessible - ignoring", tfile->fname);
			remove_track_file(track_files, e);

			continue;
		}

		if (resolved_path)
			free(resolved_path);

		tfile->file_part = strrchr(tfile->file_path, '/') + 1;
		sav_ch = *tfile->file_part;
		*tfile->file_part = '\0';
		tfile->wd = inotify_add_watch(inotify_fd, tfile->file_path, IN_CLOSE_WRITE | IN_DELETE | IN_MOVE);
		*tfile->file_part = sav_ch;
	}
}

void
stop_track_files(void)
{
	close(inotify_fd);
	inotify_fd = -1;
}<|MERGE_RESOLUTION|>--- conflicted
+++ resolved
@@ -235,7 +235,7 @@
 	tsc	    = (tracked_sc_t *) MALLOC(sizeof(tracked_sc_t));
 	tsc->scr    = vsc;
 	tsc->weight = weight;
-	vsc->result = VRRP_SCRIPT_STATUS_INIT;
+	vsc->init_state = SCRIPT_INIT_STATE_INIT;
 	list_add(vrrp->track_script, tsc);
 }
 
@@ -290,7 +290,7 @@
 	tsc	    = (tracked_sc_t *) MALLOC(sizeof(tracked_sc_t));
 	tsc->scr    = vsc;
 	tsc->weight = weight;
-	vsc->result = VRRP_SCRIPT_STATUS_INIT;
+	vsc->init_state = SCRIPT_INIT_STATE_INIT;
 	list_add(sgroup->track_script, tsc);
 }
 
@@ -447,18 +447,8 @@
 		else
 			vrrp_state_leave_fault(vrrp);
 
-<<<<<<< HEAD
 		if (vrrp->sync && vrrp->sync->num_member_fault++ == 0)
 			vrrp_sync_fault(vrrp);
-=======
-	for (e = LIST_HEAD(l); e; ELEMENT_NEXT(e)) {
-		tsc = ELEMENT_DATA(e);
-		if ((tsc->scr->init_state == SCRIPT_INIT_STATE_DISABLED) ||
-		    (tsc->scr->init_state == SCRIPT_INIT_STATE_GOOD))
-			continue;
-		if (!tsc->weight && tsc->scr->result < tsc->scr->rise)
-			return 0;
->>>>>>> 9e26d94e
 	}
 }
 
@@ -503,7 +493,7 @@
 	bool instance_left_init = false;
 
 	if (!weight) {
-		if (vscript->last_status == VRRP_SCRIPT_STATUS_NOT_SET) {
+		if (vscript->init_state == SCRIPT_INIT_STATE_INIT) {
 			/* We need to adjust the number of scripts in init state */
 			if (!--vrrp->num_script_init) {
 				instance_left_init = true;
@@ -523,8 +513,8 @@
 		return;
 	}
 
-	if (vscript->last_status == VRRP_SCRIPT_STATUS_NOT_SET) {
-		/* If the script hasn't previously exitted, we need
+	if (vscript->init_state == SCRIPT_INIT_STATE_INIT) {
+		/* If the script hasn't previously exited, we need
 		   to only adjust the priority if the state the script
 		   is now in causes an adjustment to the priority */
 		if (script_ok) {
@@ -551,7 +541,6 @@
 	vrrp_t *vrrp;
 	tracking_vrrp_t* tvp;
 
-<<<<<<< HEAD
 	/* First process the vrrp instances tracking the script */
 	if (!LIST_ISEMPTY(vscript->tracking_vrrp)) {
 		for (e = LIST_HEAD(vscript->tracking_vrrp); e; ELEMENT_NEXT(e)) {
@@ -572,9 +561,9 @@
 	}
 
 	if (!tsc->weight) {
-		if (tsc->scr->result == VRRP_SCRIPT_STATUS_INIT)
+		if (tsc->scr->init_state == SCRIPT_INIT_STATE_INIT)
 			vrrp->num_script_init++;
-		else if (tsc->scr->result == VRRP_SCRIPT_STATUS_INIT_FAILED ||
+		else if (tsc->scr->init_state == SCRIPT_INIT_STATE_FAILED ||
 			 (tsc->scr->result >= 0 && tsc->scr->result < tsc->scr->rise)) {
 			/* The script is in fault state */
 			vrrp->num_script_if_fault++;
@@ -587,14 +576,9 @@
 	if (vrrp->base_priority == VRRP_PRIO_OWNER)
 		return;
 
-	if (tsc->scr->last_status != VRRP_SCRIPT_STATUS_NOT_SET)
+//	if (tsc->scr->last_status != VRRP_SCRIPT_STATUS_NOT_SET)
+	if (tsc->scr->init_state != SCRIPT_INIT_STATE_INIT)
 	{
-=======
-	for (e = LIST_HEAD(l); e; ELEMENT_NEXT(e)) {
-		tsc = ELEMENT_DATA(e);
-		if (tsc->scr->init_state == SCRIPT_INIT_STATE_DISABLED)
-			continue;
->>>>>>> 9e26d94e
 		if (tsc->scr->result >= tsc->scr->rise) {
 			if (tsc->weight > 0)
 				vrrp->total_priority += tsc->weight;
