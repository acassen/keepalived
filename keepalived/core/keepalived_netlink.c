/*
 * Soft:        Keepalived is a failover program for the LVS project
 *              <www.linuxvirtualserver.org>. It monitor & manipulate
 *              a loadbalanced server pool using multi-layer checks.
 *
 * Part:        NETLINK kernel command channel.
 *
 * Author:      Alexandre Cassen, <acassen@linux-vs.org>
 *
 *              This program is distributed in the hope that it will be useful,
 *              but WITHOUT ANY WARRANTY; without even the implied warranty of
 *              MERCHANTABILITY or FITNESS FOR A PARTICULAR PURPOSE.
 *              See the GNU General Public License for more details.
 *
 *              This program is free software; you can redistribute it and/or
 *              modify it under the terms of the GNU General Public License
 *              as published by the Free Software Foundation; either version
 *              2 of the License, or (at your option) any later version.
 *
 * Copyright (C) 2001-2017 Alexandre Cassen, <acassen@gmail.com>
 */

/* To monitor netlink messages and decode them:
 *   ip link add nlmon0 type nlmon
 *   ip link set nlmon0 up
 *   tcpdump -i nlmon0 -w OP_FILE
 *   wireshare OP_FILE
 */

#include "config.h"

/* global include */
#include <stdio.h>
#include <stdlib.h>
#include <fcntl.h>
#include <sys/socket.h>
#include <string.h>
#include <errno.h>
#include <sys/uio.h>
#include <net/if_arp.h>
#include <arpa/inet.h>
#include <time.h>
#ifdef _WITH_VRRP_
#include <linux/version.h>
#include <linux/fib_rules.h>
#include <linux/ip.h>
#include <linux/if_link.h>
#endif
#include <unistd.h>
#include <inttypes.h>

#ifdef THREAD_DUMP
#include "scheduler.h"
#endif

/* local include */
#include "keepalived_netlink.h"
#ifdef _WITH_LVS_
#include "check_api.h"
#endif
#ifdef _WITH_VRRP_
#include "vrrp_scheduler.h"
#include "vrrp_track.h"
#include "vrrp_data.h"
#include "vrrp_if.h"
#ifdef _HAVE_VRRP_VMAC_
#include "vrrp_vmac.h"
#endif
#ifdef _WITH_VRRP_
#include "vrrp_iproute.h"
#include "vrrp_iprule.h"
#endif
#endif
#include "logger.h"
#include "scheduler.h"
#include "utils.h"
#include "list_head.h"
#include "bitops.h"
#include "vrrp_ipaddress.h"
#include "global_data.h"
#include "align.h"
#include "warnings.h"

/* This seems a nasty hack, but it's what iproute2 does */
#ifndef SOL_NETLINK
#define SOL_NETLINK 270
#endif

/* Default values */
#define IF_DEFAULT_BUFSIZE	(64*1024)

/* Global vars */
nl_handle_t nl_cmd = { .fd = -1 };	/* Command channel */
#ifdef _WITH_VRRP_
int netlink_error_ignore;	/* If we get this error, ignore it */
#endif

/* Static vars */
static nl_handle_t nl_kernel = { .fd = -1 };	/* Kernel reflection channel */

#ifdef _NETLINK_TIMERS_
/* The maximum netlink command we use is RTM_DELRULE.
 * If that changes, the following definition will need changing. */
#define MAX_NETLINK_TIMER	RTM_DELRULE

static struct timeval netlink_times[MAX_NETLINK_TIMER+1];
static unsigned netlink_count[MAX_NETLINK_TIMER+1];
#ifdef _WITH_VRRP_
static struct timeval start_time, end_time;
#endif

bool do_netlink_timers;
#endif

#ifdef _NETLINK_TIMERS_
void
report_and_clear_netlink_timers(const char * str)
{
	int i;

	log_message(LOG_INFO, "Netlink timers - %s", str);
	for (i = 0; i <= MAX_NETLINK_TIMER; i++) {
		if (netlink_count[i]) {
			log_message(LOG_INFO, "  netlink cmd %d (%u calls), time %" PRI_tv_sec ".%6.6" PRI_tv_usec, i, netlink_count[i], netlink_times[i].tv_sec, netlink_times[i].tv_usec);
			netlink_times[i].tv_sec = netlink_times[i].tv_usec = netlink_count[i] = 0;
		}
	}
}
#endif

static const char *
get_nl_msg_type(unsigned type)
{
	switch (type) {
		switch_define_str(RTM_NEWLINK);
		switch_define_str(RTM_DELLINK);
		switch_define_str(RTM_NEWADDR);
		switch_define_str(RTM_DELADDR);
		switch_define_str(RTM_NEWROUTE);
		switch_define_str(RTM_DELROUTE);
		switch_define_str(RTM_NEWRULE);
		switch_define_str(RTM_DELRULE);
		switch_define_str(RTM_GETLINK);
		switch_define_str(RTM_GETADDR);
	};

	return "";
}

static inline bool
addr_is_equal2(struct ifaddrmsg* ifa, void* addr, ip_address_t* vip_addr, interface_t *ifp, vrrp_t *vrrp)
{
	struct in_addr* sin_addr;
	struct in6_addr* sin6_addr;

	/* If vrrp is specified, we also want to make sure the matching address isn't
	 * being added to the base interface of the vrrp instance */

	if (vip_addr->ifa.ifa_family != ifa->ifa_family)
		return false;
	if (vip_addr->ifp != ifp &&
	    !(vrrp && vrrp->ifp && vip_addr->ifp == vrrp->ifp && VRRP_CONFIGURED_IFP(vrrp) == ifp))
		return false;
	if (vip_addr->ifa.ifa_family == AF_INET) {
		sin_addr = PTR_CAST(struct in_addr, addr);
		return vip_addr->u.sin.sin_addr.s_addr == sin_addr->s_addr;
	}

	sin6_addr = PTR_CAST(struct in6_addr, addr);
	return vip_addr->u.sin6_addr.s6_addr32[0] == sin6_addr->s6_addr32[0] &&
	       vip_addr->u.sin6_addr.s6_addr32[1] == sin6_addr->s6_addr32[1] &&
	       vip_addr->u.sin6_addr.s6_addr32[2] == sin6_addr->s6_addr32[2] &&
	       vip_addr->u.sin6_addr.s6_addr32[3] == sin6_addr->s6_addr32[3];
}

static inline bool
addr_is_equal(struct ifaddrmsg* ifa, void* addr, ip_address_t* vip_addr, interface_t *ifp)
{
	return addr_is_equal2(ifa, addr, vip_addr, ifp, NULL);
}

#ifdef _WITH_VRRP_
static vrrp_t * __attribute__ ((pure))
address_is_ours(struct ifaddrmsg *ifa, struct in_addr *addr, interface_t *ifp)
{
	tracking_obj_t *top;
	vrrp_t *vrrp;
	ip_address_t *ip_addr;
	list_head_t *vip_list;

	list_for_each_entry(top, &ifp->tracking_vrrp, e_list) {
		vrrp = top->obj.vrrp;

		/* If we are not master, then we won't have the address configured */
		if (vrrp->state != VRRP_STATE_MAST)
			continue;

		for (vip_list = ifa->ifa_family == vrrp->family ? &vrrp->vip : &vrrp->evip;
		     vip_list;
		     vip_list = vip_list == &vrrp->vip ? &vrrp->evip : NULL) {
			list_for_each_entry(ip_addr, vip_list, e_list) {
				if (addr_is_equal(ifa, addr, ip_addr, ifp) &&
				    ifa->ifa_prefixlen == ip_addr->ifa.ifa_prefixlen)
					return ip_addr->dont_track ? NULL : vrrp;
			}
		}
	}

	return NULL;
}

static bool __attribute__ ((pure))
ignore_address_if_ours_or_link_local(struct ifaddrmsg *ifa, struct in_addr *addr, interface_t *ifp)
{
	tracking_obj_t *top;
	vrrp_t *vrrp;
	ip_address_t *ip_addr;

	/* We are only interested in link local for IPv6 */
	if (ifa->ifa_family == AF_INET6 &&
	    ifa->ifa_scope != RT_SCOPE_LINK)
		return true;

	list_for_each_entry(top, &ifp->tracking_vrrp, e_list) {
		vrrp = top->obj.vrrp;

		if (ifa->ifa_family == vrrp->family) {
			list_for_each_entry(ip_addr, &vrrp->vip, e_list) {
				if (addr_is_equal2(ifa, addr, ip_addr, ifp, vrrp))
					return true;
			}
		}

		list_for_each_entry(ip_addr, &vrrp->evip, e_list) {
			if (addr_is_equal2(ifa, addr, ip_addr, ifp, vrrp))
				return true;
		}
	}

	return false;
}

#ifdef _WITH_VRRP_
static bool
compare_addr(int family, void *addr1, ip_address_t *addr2)
{
	union {
		struct in_addr *in;
		struct in6_addr *in6;
	} addr1_p = { .in = addr1 };

	if (family == AF_INET)
		return addr1_p.in->s_addr != addr2->u.sin.sin_addr.s_addr;

	return addr1_p.in6->s6_addr32[0] != addr2->u.sin6_addr.s6_addr32[0] ||
	       addr1_p.in6->s6_addr32[1] != addr2->u.sin6_addr.s6_addr32[1] ||
	       addr1_p.in6->s6_addr32[2] != addr2->u.sin6_addr.s6_addr32[2] ||
	       addr1_p.in6->s6_addr32[3] != addr2->u.sin6_addr.s6_addr32[3];
}

static bool
compare_route(struct rtattr *tb[RTA_MAX + 1], ip_route_t *route, uint32_t table, int family, int mask_len, uint32_t priority, uint8_t tos)
{
	union {
		struct in_addr in;
		struct in6_addr in6;
	} default_addr;

	if (table != route->table ||
	    family != route->family ||
	    mask_len != route->dst->ifa.ifa_prefixlen ||
	    priority != route->metric ||
	    tos != route->tos)
		return false;

	if (route->oif) {
		if (!tb[RTA_OIF] || route->oif->ifindex != *PTR_CAST(uint32_t, RTA_DATA(tb[RTA_OIF])))
			return false;
	} else if (route->set) {
		if (!tb[RTA_OIF] != !route->configured_ifindex)
			return false;
		if (tb[RTA_OIF] && route->configured_ifindex != *PTR_CAST(uint32_t, RTA_DATA(tb[RTA_OIF])))
			return false;
	}

	if (!tb[RTA_DST])
		memset(&default_addr, 0, sizeof(default_addr));

	if (compare_addr(family, tb[RTA_DST] ? RTA_DATA(tb[RTA_DST]) : &default_addr, route->dst))
		return false;

	return true;
}

static ip_route_t *
route_is_ours(struct rtmsg* rt, struct rtattr *tb[RTA_MAX + 1], vrrp_t** ret_vrrp)
{
	uint32_t table;
	int family;
	int mask_len = rt->rtm_dst_len;
	uint32_t priority = 0;
	uint8_t tos = rt->rtm_tos;
	vrrp_t *vrrp;
	ip_route_t *route;

	*ret_vrrp = NULL;

	table = tb[RTA_TABLE] ? *PTR_CAST(uint32_t, RTA_DATA(tb[RTA_TABLE])) : rt->rtm_table;
	family = rt->rtm_family;
	if (tb[RTA_PRIORITY])
		priority = *PTR_CAST(uint32_t, RTA_DATA(tb[RTA_PRIORITY]));

	list_for_each_entry(vrrp, &vrrp_data->vrrp, e_list) {
		list_for_each_entry(route, &vrrp->vroutes, e_list) {
			if (compare_route(tb, route, table, family, mask_len, priority, tos)) {
				*ret_vrrp = vrrp;
				return route;
			}
		}
	}

	/* Now check the static routes */
	list_for_each_entry(route, &vrrp_data->static_routes, e_list) {
		if (compare_route(tb, route, table, family, mask_len, priority, tos))
			return route;
	}

	return NULL;
}

static bool
compare_rule(struct fib_rule_hdr *frh, struct rtattr *tb[FRA_MAX + 1], ip_rule_t *rule)
{
	if (rule->dont_track)
		return false;

	if (rule->family != frh->family)
		return false;

	/* This is a very good descriminator, since our rules will always have a priority */
	if (!tb[FRA_PRIORITY] ||
	    rule->priority != *PTR_CAST(uint32_t, RTA_DATA(tb[FRA_PRIORITY])))
		return false;

	if (frh->action != rule->action)
		return false;

	if (frh->action == FR_ACT_GOTO &&
	    (!tb[FRA_GOTO] ||
	     *PTR_CAST(uint32_t, RTA_DATA(tb[FRA_GOTO])) != rule->goto_target))
		return false;

	if (tb[FRA_TABLE] && rule->table != *PTR_CAST(uint32_t, RTA_DATA(tb[FRA_TABLE])))
		return false;
	if (!tb[FRA_TABLE] && rule->table != frh->table)
		return false;

	if (!rule->invert != !((frh->flags & FIB_RULE_INVERT)))
		return false;

	if (!rule->from_addr != !tb[FRA_SRC])
		return false;
	if (rule->from_addr) {
		if (frh->src_len != rule->from_addr->ifa.ifa_prefixlen)
			return false;
		if (compare_addr(rule->family, RTA_DATA(tb[FRA_SRC]), rule->from_addr))
			return false;
	}

	if (!rule->to_addr != !tb[FRA_DST])
		return false;
	if (rule->to_addr) {
		if (frh->dst_len != rule->to_addr->ifa.ifa_prefixlen)
			return false;
		if (compare_addr(rule->family, RTA_DATA(tb[FRA_DST]), rule->to_addr))
			return false;
	}

	if (rule->tos != frh->tos)
		return false;

	if (!tb[FRA_FWMARK] != !(rule->mask & IPRULE_BIT_FWMARK))
		return false;
	if (rule->mask & IPRULE_BIT_FWMARK &&
	    *PTR_CAST(uint32_t, RTA_DATA(tb[FRA_FWMARK])) != rule->fwmark)
		return false;

	if (!tb[FRA_FWMASK] && (rule->mask & IPRULE_BIT_FWMASK))
		return false;
	if (rule->mask & IPRULE_BIT_FWMASK) {
		if (*PTR_CAST(uint32_t, RTA_DATA(tb[FRA_FWMASK])) != rule->fwmask)
			return false;
	}
	else if (tb[FRA_FWMASK]) {
		if (*PTR_CAST(uint32_t, RTA_DATA(tb[FRA_FWMASK])) != 0xffffffff)
			return false;
	}

	if (!tb[FRA_FLOW] != !rule->realms)
		return false;
	if (rule->realms &&
	    *PTR_CAST(uint32_t, RTA_DATA(tb[FRA_FLOW])) != rule->realms)
		return false;

#if HAVE_DECL_FRA_SUPPRESS_PREFIXLEN
	if (!tb[FRA_SUPPRESS_PREFIXLEN]) {
		if (rule->suppress_prefix_len != -1)
			return false;
	} else if (*PTR_CAST(int32_t, RTA_DATA(tb[FRA_SUPPRESS_PREFIXLEN])) != rule->suppress_prefix_len)
		return false;
#endif

#if HAVE_DECL_FRA_SUPPRESS_IFGROUP
	if (!tb[FRA_SUPPRESS_IFGROUP] != !(rule->mask & IPRULE_BIT_SUP_GROUP))
		return false;
	if (rule->mask & IPRULE_BIT_SUP_GROUP &&
	    *PTR_CAST(uint32_t, RTA_DATA(tb[FRA_SUPPRESS_IFGROUP])) != rule->suppress_group)
		return false;
#endif

	if (!tb[FRA_IFNAME] != !(rule->iif))
		return false;
	if (rule->iif &&
	    strcmp(RTA_DATA(tb[FRA_IFNAME]), rule->iif->ifname))
		return false;

	if (!tb[FRA_OIFNAME] != !(rule->oif))
		return false;
	if (rule->oif &&
	    strcmp(RTA_DATA(tb[FRA_OIFNAME]), rule->oif->ifname))
		return false;

#if HAVE_DECL_FRA_TUN_ID
	uint64_t tunnel_id;
	if (!tb[FRA_TUN_ID] != !(rule->tunnel_id))
		return false;
	if (rule->tunnel_id) {
		tunnel_id = be64toh(*PTR_CAST(uint64_t, RTA_DATA(tb[FRA_TUN_ID])));
		if (tunnel_id != rule->tunnel_id)
			return false;
	}
#endif

#if HAVE_DECL_FRA_UID_RANGE
	if (!tb[FRA_UID_RANGE] != !(rule->mask & IPRULE_BIT_UID_RANGE))
		return false;
	if ((rule->mask & IPRULE_BIT_UID_RANGE) &&
	    memcmp(RTA_DATA(tb[FRA_UID_RANGE]), &rule->uid_range, sizeof rule->uid_range))
		return false;
#endif

#if HAVE_DECL_FRA_L3MDEV
	if (!tb[FRA_L3MDEV] && rule->l3mdev)
		return false;
	if (tb[FRA_L3MDEV] &&
	    *PTR_CAST(uint8_t, RTA_DATA(tb[FRA_L3MDEV])) != rule->l3mdev)
		return false;
#endif

#if HAVE_DECL_FRA_IP_PROTO
	if (!tb[FRA_IP_PROTO] != !(rule->mask & IPRULE_BIT_IP_PROTO))
		return false;
	if (rule->mask & IPRULE_BIT_IP_PROTO &&
	    *PTR_CAST(uint8_t, RTA_DATA(tb[FRA_IP_PROTO])) != rule->ip_proto)
		return false;
#endif

#if HAVE_DECL_FRA_SPORT_RANGE
	if (!tb[FRA_SPORT_RANGE] != !(rule->mask & IPRULE_BIT_SPORT_RANGE))
		return false;
	if (rule->mask & IPRULE_BIT_SPORT_RANGE &&
	    memcmp(RTA_DATA(tb[FRA_SPORT_RANGE]), &rule->src_port, sizeof rule->src_port))
		return false;
#endif

#if HAVE_DECL_FRA_DPORT_RANGE
	if (!tb[FRA_DPORT_RANGE] != !(rule->mask & IPRULE_BIT_DPORT_RANGE))
		return false;
	if (rule->mask & IPRULE_BIT_DPORT_RANGE &&
	    memcmp(RTA_DATA(tb[FRA_DPORT_RANGE]), &rule->dst_port, sizeof rule->dst_port))
		return false;
#endif

	return true;
}

static ip_rule_t *
rule_is_ours(struct fib_rule_hdr* frh, struct rtattr *tb[FRA_MAX + 1], vrrp_t **ret_vrrp)
{
	vrrp_t *vrrp;
	ip_rule_t *rule;

	*ret_vrrp = NULL;

	list_for_each_entry(vrrp, &vrrp_data->vrrp, e_list) {
		list_for_each_entry(rule, &vrrp->vrules, e_list) {
			if (compare_rule(frh, tb, rule)) {
				*ret_vrrp = vrrp;
				return rule;
			}
		}
	}

	list_for_each_entry(rule, &vrrp_data->static_rules, e_list) {
		if (compare_rule(frh, tb, rule))
			return rule;
	}

	return NULL;
}
#endif
#endif

/* Update the netlink socket receive buffer sizes */
static void
netlink_set_rx_buf_size(nl_handle_t *nl, unsigned rcvbuf_size, bool force)
{
	if (!rcvbuf_size)
		rcvbuf_size = IF_DEFAULT_BUFSIZE;

	/* Set rcvbuf size */
	if (force) {
		if (setsockopt(nl->fd, SOL_SOCKET, SO_RCVBUFFORCE, &rcvbuf_size, sizeof(rcvbuf_size)) < 0)
			log_message(LOG_INFO, "cant set SO_RCVBUFFORCE IP option. errno=%d (%m)", errno);
	} else {
		if (setsockopt(nl->fd, SOL_SOCKET, SO_RCVBUF, &rcvbuf_size, sizeof(rcvbuf_size)) < 0)
			log_message(LOG_INFO, "Cannot set SO_RCVBUF IP option. errno=%d (%m)", errno);
	}
}

#ifdef _WITH_VRRP_
static void
kernel_netlink_set_membership(int group, bool add)
{
	if (setsockopt(nl_kernel.fd, SOL_NETLINK, add ? NETLINK_ADD_MEMBERSHIP : NETLINK_DROP_MEMBERSHIP,
			&group, sizeof(group)) < 0)
		log_message(LOG_INFO, "Netlink: Cannot add membership on netlink socket : (%s)", strerror(errno));
}

void
set_extra_netlink_monitoring(bool ipv4_routes, bool ipv6_routes, bool ipv4_rules, bool ipv6_rules)
{
	kernel_netlink_set_membership(RTNLGRP_IPV4_ROUTE, ipv4_routes);
	kernel_netlink_set_membership(RTNLGRP_IPV6_ROUTE, ipv6_routes);
	kernel_netlink_set_membership(RTNLGRP_IPV4_RULE, ipv4_rules);
	kernel_netlink_set_membership(RTNLGRP_IPV6_RULE, ipv6_rules);
}
#endif

/* Create a socket to netlink interface_t */
static void
netlink_socket(nl_handle_t *nl, unsigned rcvbuf_size, bool force, int flags, unsigned group, ...)
{
	int ret;
	va_list gp;

	memset(nl, 0, sizeof (*nl));

	socklen_t addr_len;
	struct sockaddr_nl snl;
	int sock_flags = flags;

	nl->fd = socket(AF_NETLINK, SOCK_RAW | SOCK_CLOEXEC | sock_flags, NETLINK_ROUTE);
	if (nl->fd < 0) {
		log_message(LOG_INFO, "Netlink: Cannot open netlink socket : (%s)",
		       strerror(errno));
		return;
	}

	memset(&snl, 0, sizeof (snl));
	snl.nl_family = AF_NETLINK;

	ret = bind(nl->fd, PTR_CAST(struct sockaddr, &snl), sizeof (snl));
	if (ret < 0) {
		log_message(LOG_INFO, "Netlink: Cannot bind netlink socket : (%s)",
		       strerror(errno));
		close(nl->fd);
		nl->fd = -1;
		return;
	}

	/* Join the requested groups */
	va_start(gp, group);
	while (group) {
		ret = setsockopt(nl->fd, SOL_NETLINK, NETLINK_ADD_MEMBERSHIP, &group, sizeof(group));
		if (ret < 0)
			log_message(LOG_INFO, "Netlink: Cannot add group %u membership on netlink socket : (%s)",
			       group, strerror(errno));

		group = va_arg(gp, unsigned);
	}
	va_end(gp);

	addr_len = sizeof (snl);
	ret = getsockname(nl->fd, PTR_CAST(struct sockaddr, &snl), &addr_len);
	if (ret < 0 || addr_len != sizeof (snl)) {
		log_message(LOG_INFO, "Netlink: Cannot getsockname : (%s)",
		       strerror(errno));
		close(nl->fd);
		nl->fd = -1;
		return;
	}

	if (snl.nl_family != AF_NETLINK) {
		log_message(LOG_INFO, "Netlink: Wrong address family %d",
		       snl.nl_family);
		close(nl->fd);
		nl->fd = -1;
		return;
	}

	/* Save the port id for checking message source later */
	nl->nl_pid = snl.nl_pid;


#ifdef _INCLUDE_UNUSED_CODE_
	/* There appears to be a kernel bug that manifests itself when we have a large number
	 * of VMAC interfaces to add (i.e. 200 or more). After approx 200 interfaces have been
	 * added the kernel will return ENOBUFS on the nl_kernel socket, and then repeat the
	 * first 30 or so RTM_NEWLINK messages, omitting the first one. Then, at the end of
	 * creating all the interfaces, i.e. after a slight delay with no new messages,
	 * we get another ENOBUFS and all the RTM_NEWLINK messages from the time of the
	 * first ENOBUFS message repeated.
	 *
	 * This problem also happens if the system already has a large (e.g. 200 or more)
	 * number of interfaces configured before keepalived starts.
	 *
	 * This problem feels as though a circular buffer is wrapping around, and causes
	 * all the old messages in the buffer to be resent, but the first one is omitted.
	 * Note that it is only the interfaces that keepalived creates that are resent,
	 * not interfaces that already existed on the system before keepalived starts.
	 *
	 * We can also get ENOBUFS on the nl_cmd socket if the NLM_F_ECHO flag is set as well as
	 * the NLM_F_ACK flag when a command is sent on the nl_cmd socket.
	 *
	 * It appears that this must be a kernel bug, since when it happens on interface creation,
	 * if we are also running `ip -ts monitor link addr route`, i.e. the same as the nl_kernel
	 * socket, then precisely the same messages are repeated (provided we have set the
	 * vrrp_netlink_cmd_rcv_bufs global configuration option to 1048576 (1024k) to match what
	 * ip monitor does).
	 */
	int one = 1;
	if ((ret = setsockopt(nl->fd, SOL_NETLINK, NETLINK_NO_ENOBUFS, &one, sizeof(one))) < 0)
		log_message(LOG_INFO, "Cannot set NETLINK_NO_ENOBUFS option. errno=%d (%m)", errno);
#endif

	nl->seq = (uint32_t)time(NULL);

	if (nl->fd < 0)
		return;

	netlink_set_rx_buf_size(nl, rcvbuf_size, force);
}

/* Close a netlink socket */
static void
netlink_close(nl_handle_t *nl)
{
	if (!nl)
		return;

	/* First of all release pending thread. There is no thread
	 * for nl_cmd since it is used synchronously. */
	if (nl->thread) {
		thread_cancel(nl->thread);
		nl->thread = NULL;
	}

	if (nl->fd != -1)
		close(nl->fd);

	nl->fd = -1;
}

/* iproute2 utility function */
/* GCC, at least up to v11.1.1, ignores the RELAX_STRINGOP_OVERFLOW below,
 * and produces warnings when doing the LTO link of vrrp_vmac.o and vrrp_ipaddress.o.
 * This should be tested periodically to see if specifying noinline can be removed.
 */
int GCC_LTO_NOINLINE
addattr_l(struct nlmsghdr *n, size_t maxlen, unsigned short type, const void *data, size_t alen)
{
	unsigned short len = RTA_LENGTH(alen);
	uint32_t align_len = RTA_SPACE(alen);
	struct rtattr *rta;

	if (NLMSG_ALIGN(n->nlmsg_len) + align_len > maxlen)
		return -1;

	rta = PTR_CAST(struct rtattr, NLMSG_TAIL(n));
	rta->rta_type = type;
	rta->rta_len = len;
RELAX_STRINGOP_OVERFLOW
	if (alen)
		memcpy(RTA_DATA(rta), data, alen);
RELAX_STRINGOP_OVERFLOW_END
	n->nlmsg_len = NLMSG_ALIGN(n->nlmsg_len) + align_len;

	return 0;
}

#ifdef _WITH_VRRP_
int
addattr_l2(struct nlmsghdr *n, size_t maxlen, unsigned short type, const void *data, size_t alen, const void *data2, size_t alen2)
{
	unsigned short len = RTA_LENGTH(alen);
	uint32_t align_len = RTA_SPACE(alen + alen2);
	struct rtattr *rta;

	if (NLMSG_ALIGN(n->nlmsg_len) + align_len > maxlen)
		return -1;

	rta = PTR_CAST(struct rtattr, NLMSG_TAIL(n));
	rta->rta_type = type;
	rta->rta_len = len;
	if (alen)
		memcpy(RTA_DATA(rta), data, alen);
	if (alen2)
		memcpy((char *)RTA_DATA(rta) + alen, data2, alen2);
	n->nlmsg_len = NLMSG_ALIGN(n->nlmsg_len) + align_len;

	return 0;
}

int
addraw_l(struct nlmsghdr *n, size_t maxlen, const void *data, size_t len)
{
	uint32_t align_len = NLMSG_ALIGN(len);

	if (NLMSG_ALIGN(n->nlmsg_len) + align_len > maxlen)
		return -1;

	memcpy(NLMSG_TAIL(n), data, len);
	if (align_len > len)
		memset(PTR_CAST(char, NLMSG_TAIL(n)) + len, 0, align_len - len);
	n->nlmsg_len = NLMSG_ALIGN(n->nlmsg_len) + align_len;
	return 0;
}

size_t
rta_addattr_l(struct rtattr *rta, size_t maxlen, unsigned short type,
		  const void *data, size_t alen)
{
	struct rtattr *subrta;
	unsigned short len = RTA_LENGTH(alen);
	unsigned short align_len = RTA_SPACE(alen);

	if (RTA_ALIGN(rta->rta_len) + align_len > maxlen)
		return 0;

	subrta = PTR_CAST(struct rtattr, (char *)rta + RTA_ALIGN(rta->rta_len));
	subrta->rta_type = type;
	subrta->rta_len = len;
	if (alen)
		memcpy(RTA_DATA(subrta), data, alen);
	rta->rta_len = RTA_ALIGN(rta->rta_len) + align_len;
	return align_len;
}

size_t
rta_addattr_l2(struct rtattr *rta, size_t maxlen, unsigned short type,
		  const void *data, size_t alen,
		  const void *data2, size_t alen2)
{
	struct rtattr *subrta;
	unsigned short len = RTA_LENGTH(alen + alen2);
	unsigned short align_len = RTA_ALIGN(len);

	if (RTA_ALIGN(rta->rta_len) + align_len > maxlen)
		return 0;

	subrta = PTR_CAST(struct rtattr, (char*)rta + RTA_ALIGN(rta->rta_len));
	subrta->rta_type = type;
	subrta->rta_len = len;
	if (alen)
		memcpy(RTA_DATA(subrta), data, alen);
	if (alen2)
		memcpy((char *)RTA_DATA(subrta) + alen, data2, alen2);
	rta->rta_len = RTA_ALIGN(rta->rta_len) + align_len;
	return align_len;
}

struct rtattr *
rta_nest(struct rtattr *rta, size_t maxlen, unsigned short type)
{
	struct rtattr *nest = RTA_TAIL(rta);

	rta_addattr_l(rta, maxlen, type, NULL, 0);

	return nest;
}

size_t
rta_nest_end(struct rtattr *rta, struct rtattr *nest)
{
	nest->rta_len = (unsigned short)((char *)RTA_TAIL(rta) - (char *)nest);

	return rta->rta_len;
}
#endif

static void
parse_rtattr(struct rtattr **tb, int max, struct rtattr *rta, size_t len)
{
	memset(tb, 0, sizeof(struct rtattr *) * (max + 1));

	while (RTA_OK(rta, len)) {
		if (rta->rta_type <= max)
			tb[rta->rta_type] = rta;
		/* Note: clang issues a -Wcast-align warning for RTA_NEXT, whereas gcc does not.
		 * gcc is more clever in it's analysis, and realises that RTA_NEXT is actually
		 * forcing alignment.
		 */
		rta = RTA_NEXT(rta, len);
	}
}

#ifdef _WITH_VRRP_
static void
parse_rtattr_nested(struct rtattr **tb, int max, struct rtattr *rta)
{
	parse_rtattr(tb, max, RTA_DATA(rta), RTA_PAYLOAD(rta));
}

static void
set_vrrp_backup(vrrp_t *vrrp)
{
	vrrp_t *isync;

	vrrp->wantstate = VRRP_STATE_BACK;
	vrrp_state_leave_master(vrrp, true);
	if (vrrp->sync) {
		list_for_each_entry(isync, &vrrp->sync->vrrp_instances, s_list) {
			if (isync->state == VRRP_STATE_MAST) {
				isync->wantstate = VRRP_STATE_BACK;
				vrrp_state_leave_master(isync, true);

				/* We want a quick transition back to master */
				isync->ms_down_timer = VRRP_TIMER_SKEW(isync);
				vrrp_init_instance_sands(isync);
				vrrp_thread_requeue_read(isync);
			}
		}
		vrrp->sync->state = VRRP_STATE_BACK;
	}

	/* We want a quick transition back to master */
	vrrp->ms_down_timer = VRRP_TIMER_SKEW(vrrp);
	vrrp_init_instance_sands(vrrp);
	vrrp_thread_requeue_read(vrrp);
}

/* Check if we already have the address on the interface */
static bool __attribute__((pure))
have_address(const void *addr_p, const interface_t *ifp, int family)
{
	sin_addr_t *addr;
	const list_head_t *addr_l;

	if (!inet_inaddrcmp(family, addr_p, family == AF_INET ? (const void *)&ifp->sin_addr : (const void *)&ifp->sin6_addr))
		return true;

	addr_l = family == AF_INET ? &ifp->sin_addr_l : &ifp->sin6_addr_l;
	list_for_each_entry(addr, addr_l, e_list) {
		if (!inet_inaddrcmp(family, addr_p, addr))
		       return true;
	}

	return false;
}
#endif

/*
 * Netlink interface address lookup filter
 * We need to handle multiple primary address and
 * multiple secondary address to the same interface.
 * We also need to handle the same address on
 * multiple interfaces, for IPv6 link local addresses.
 */
static int
netlink_if_address_filter(__attribute__((unused)) struct sockaddr_nl *snl, struct nlmsghdr *h)
{
	struct ifaddrmsg *ifa;
	struct rtattr *tb[IFA_MAX + 1];
	size_t len;
	union {
		void *addr;
		struct in_addr *in;
		struct in6_addr *in6;
	} addr;
#ifdef _WITH_VRRP_
	sin_addr_t *saddr;
	char addr_str[INET6_ADDRSTRLEN];
	bool addr_chg = false;
	vrrp_t *vrrp;
	interface_t *ifp;
	ip_address_t *ipaddr;
	vrrp_t *address_vrrp;
	tracking_obj_t *top;
	bool is_tracking_saddr;
#endif

	if (h->nlmsg_type != RTM_NEWADDR && h->nlmsg_type != RTM_DELADDR)
		return 0;

	if (h->nlmsg_len < NLMSG_LENGTH(sizeof (struct ifaddrmsg)))
		return -1;

	ifa = NLMSG_DATA(h);

	/* Only IPv4 and IPv6 are valid for us */
	if (ifa->ifa_family != AF_INET && ifa->ifa_family != AF_INET6)
		return 0;

	len = h->nlmsg_len - NLMSG_LENGTH(sizeof (struct ifaddrmsg));

	/* See -Wcast-align comment above, also applies to IFA_RTA */
	parse_rtattr(tb, IFA_MAX, IFA_RTA(ifa), len);

	if (tb[IFA_LOCAL] == NULL)
		tb[IFA_LOCAL] = tb[IFA_ADDRESS];
	if (tb[IFA_ADDRESS] == NULL)
		tb[IFA_ADDRESS] = tb[IFA_LOCAL];

	/* local interface address */
	addr.addr = (tb[IFA_LOCAL] ? RTA_DATA(tb[IFA_LOCAL]) : NULL);

	if (addr.addr == NULL)
		return -1;

#ifdef _WITH_VRRP_
#ifndef _ONE_PROCESS_DEBUG_
	if (prog_type == PROG_TYPE_VRRP || __test_bit(CONFIG_TEST_BIT, &debug))
#endif
	{
		/* Fetch interface_t */
		ifp = if_get_by_ifindex(ifa->ifa_index);
		if (!ifp)
			return 0;

// ?? Only interested in link-local for IPv6 unless unicast
// we take address from vrrp->ifp->base_ifp, unless we have made an IPv6 address
// do we want to set a flag to say it is a generated link local address (or set saddr and track_saddr, but not saddr_from_config)
// or can we just compare address to vrrp->ifp->base_ifp address.
// We still need to consider non-vmac IPv6 if interface doesn't have a
// link local address.
		if (h->nlmsg_type == RTM_NEWADDR) {
			if (!ignore_address_if_ours_or_link_local(ifa, addr.addr, ifp)) {
/* The following code doesn't seem right.
 * 1. If using unicast, and the peers and not link local, then we need a non link-local address
 * 2. There is an argument that we should process this if vrrp->base_priority == VRRP_PRIO_OWNER
 * 3. We should ignore loopback addresses.
 * 4. If VRRP_PRIO_OWNER, should we check we have the VIP/eVIPs configured?
 * 5. In ignore_address...() is tracking_vrrp set if the VIP is no_track?
 */
				/* If no address is set on interface then set the first time */
// TODO if saddr from config && track saddr, addresses must match
				if (ifa->ifa_family == AF_INET) {
					if (!ifp->sin_addr.s_addr) {
						ifp->sin_addr = *addr.in;
						if (!list_empty(&ifp->tracking_vrrp))
							addr_chg = true;
					} else {
						/* Check we don't already have the address -
						 * it might be being promoted from secondary to primary */
						if (!have_address(addr.in, ifp, AF_INET))
							if_extra_ipaddress_alloc(ifp, addr.in, AF_INET);
					}
				} else {
					if (IN6_IS_ADDR_UNSPECIFIED(&ifp->sin6_addr)) {
						ifp->sin6_addr = *addr.in6;
						if (!list_empty(&ifp->tracking_vrrp))
							addr_chg = true;
					}
#if defined _HAVE_VRRP_VMAC_ && !HAVE_DECL_IFLA_INET6_ADDR_GEN_MODE
					else if (ifp->is_ours && ifp->if_type == IF_TYPE_MACVLAN) {
						/* We already have an address; is this an auto generated link local address?
						 * For some reason if we recreate the VMAC when the underlying interface is
						 * recreated, deleting the autogenerated address doesn't get rid of the address */
						remove_vmac_auto_gen_addr(ifp, addr.in6);
					}
#endif
					else {
						/* Check we don't already have the address -
						 * it might be being promoted from secondary to primary */
						if (!have_address(addr.in6, ifp, AF_INET6))
							if_extra_ipaddress_alloc(ifp, addr.in6, AF_INET6);
					}
				}

				if (addr_chg) {
					if (__test_bit(LOG_DETAIL_BIT, &debug)) {
						inet_ntop(ifa->ifa_family, addr.addr, addr_str, sizeof(addr_str));
						log_message(LOG_INFO, "Assigned address %s for interface %s"
								    , addr_str, ifp->ifname);
					}

					/* Now see if any vrrp instances were missing an interface address
					 * and see if they can be brought up */
					list_for_each_entry(top, &ifp->tracking_vrrp, e_list) {
						vrrp = top->obj.vrrp;

						if (__test_bit(VRRP_FLAG_TRACK_SADDR, &vrrp->flags) && vrrp->family == ifa->ifa_family)
							is_tracking_saddr = inaddr_equal(ifa->ifa_family, &vrrp->saddr, addr.addr);
						else
							is_tracking_saddr = false;

						if (ifp == (
#ifdef _HAVE_VRRP_VMAC_
							    vrrp->family == AF_INET ? VRRP_CONFIGURED_IFP(vrrp) :
#endif
							    vrrp->ifp) &&
						    (vrrp->num_track_fault || vrrp->flags_if_fault) &&
						    vrrp->family == ifa->ifa_family &&
						    vrrp->saddr.ss_family == AF_UNSPEC &&
						    (!__test_bit(VRRP_FLAG_SADDR_FROM_CONFIG, &vrrp->flags) || is_tracking_saddr)) {
							/* Copy the address */
							if (ifa->ifa_family == AF_INET)
								inet_ip4tosockaddr(addr.in, &vrrp->saddr);
							else
								inet_ip6tosockaddr(addr.in6, &vrrp->saddr);
							try_up_instance(vrrp, false, false, VRRP_IF_FAULT_FLAG_NO_SOURCE_IP);
						}
#ifdef _HAVE_VRRP_VMAC_
						/* If IPv6 link local and vmac doesn't have an address or we have
						 * created one ourselves, add/replace the new address on the vmac */
						else if (vrrp->family == AF_INET6 &&
							 vrrp->ifp &&
							 ifp == vrrp->ifp->base_ifp &&
							 IS_MAC_IP_VLAN(vrrp->ifp) &&
							 !__test_bit(VRRP_VMAC_XMITBASE_BIT, &vrrp->flags) &&
							 ifa->ifa_family == AF_INET6 &&
							 vrrp->ifp->is_ours) {
								inet_ip6tosockaddr(addr.in6, &vrrp->saddr);
#if 0
								if (IN6_IS_ADDR_UNSPECIFIED(&vrrp->ifp->sin6_addr)) {
									/* This should never happen with the current code since we always
									 * create a link local address on the VMAC interface.
									 * However, if in future it is decided not to automatically create
									 * a link local address on the VMAC interface if the parent interface
									 * does not have one, then we will need the following code
									 */
									if (add_link_local_address(vrrp->ifp, addr.in6) &&
								            (vrrp->num_track_fault || vrrp->flags_if_fault) &&
									    (!__test_bit(VRRP_FLAG_SADDR_FROM_CONFIG, &vrrp->flags) || is_tracking_saddr))
										try_up_instance(vrrp, false, false, VRRP_IF_FAULT_FLAG_NO_SOURCE_IP);
								} else
#endif
									reset_link_local_address(&vrrp->ifp->sin6_addr, vrrp);
						}
#endif
					}
				}
			}
		} else {
			/* Mark the address as needing to go. We can't delete the address
			 * until after down_instance is called, since it sends a prio 0 message */
			if (ifa->ifa_family == AF_INET) {
				if (inaddr_equal(AF_INET, &ifp->sin_addr, addr.in)) {
					if (list_empty(&ifp->sin_addr_l))
						addr_chg = true;
					else {
						saddr = list_last_entry(&ifp->sin_addr_l, sin_addr_t, e_list);
						ifp->sin_addr = saddr->u.sin_addr;
						if_extra_ipaddress_free(saddr);

						list_for_each_entry(top, &ifp->tracking_vrrp, e_list) {
							vrrp = top->obj.vrrp;
							if (VRRP_CONFIGURED_IFP(vrrp) != ifp)
								continue;
							if (vrrp->family != AF_INET || __test_bit(VRRP_FLAG_SADDR_FROM_CONFIG, &vrrp->flags))
								continue;
							inet_ip4tosockaddr(&ifp->sin_addr, &vrrp->saddr);
						}
					}
				} else {
					list_for_each_entry(saddr, &ifp->sin_addr_l, e_list) {
						if (inaddr_equal(AF_INET, &saddr->u.sin_addr, addr.in)) {
							if_extra_ipaddress_free(saddr);
							break;
						}
					}
				}
			}
			else if (ifa->ifa_scope == RT_SCOPE_LINK) {
				if (inaddr_equal(AF_INET6, &ifp->sin6_addr, addr.in6)) {
					if (list_empty(&ifp->sin6_addr_l))
						addr_chg = true;
					else {
						saddr = list_last_entry(&ifp->sin6_addr_l, sin_addr_t, e_list);
						ifp->sin6_addr = saddr->u.sin6_addr;
						if_extra_ipaddress_free(saddr);

						list_for_each_entry(top, &ifp->tracking_vrrp, e_list) {
							vrrp = top->obj.vrrp;
							if (vrrp->ifp != ifp
#ifdef _HAVE_VRRP_VMAC_
									     && ifp != vrrp->ifp->base_ifp
#endif
													  )
								continue;
							if (vrrp->family != AF_INET6 || __test_bit(VRRP_FLAG_SADDR_FROM_CONFIG, &vrrp->flags))
								continue;
							inet_ip6tosockaddr(&ifp->sin6_addr, &vrrp->saddr);
#ifdef _HAVE_VRRP_VMAC_
							/* If vrrp->ifp is one of our VMACs, change its address */
							if (ifp == vrrp->ifp->base_ifp && vrrp->ifp->is_ours)
								reset_link_local_address(addr.in6, vrrp);
#endif
						}
					}
				} else {
					list_for_each_entry(saddr, &ifp->sin6_addr_l, e_list) {
						if (inaddr_equal(AF_INET6, &saddr->u.sin6_addr, addr.in6)) {
							if_extra_ipaddress_free(saddr);
							break;
						}
					}
				}
			}

			if (addr_chg && !list_empty(&ifp->tracking_vrrp)) {
				if (__test_bit(LOG_DETAIL_BIT, &debug)) {
					inet_ntop(ifa->ifa_family, addr.addr, addr_str, sizeof(addr_str));
					log_message(LOG_INFO, "Deassigned address %s from interface %s"
							    , addr_str, ifp->ifname);
				}
				if (ifa->ifa_family == AF_INET)
					ifp->sin_addr.s_addr = 0;
				else
					CLEAR_IP6_ADDR(&ifp->sin6_addr);

				/* See if any vrrp instances need to be downed */
				list_for_each_entry(top, &ifp->tracking_vrrp, e_list) {
					vrrp = top->obj.vrrp;

					if (!vrrp->ifp)
						continue;

					if (ifp != vrrp->ifp
#ifdef _HAVE_VRRP_VMAC_
					    && ifp != VRRP_CONFIGURED_IFP(vrrp)
#endif
									       )
						continue;
					if (vrrp->family != ifa->ifa_family)
						continue;
					if (!inaddr_equal(ifa->ifa_family, vrrp->family == AF_INET ? &(PTR_CAST(struct sockaddr_in, &vrrp->saddr))->sin_addr : (void *)&(PTR_CAST(struct sockaddr_in6, &vrrp->saddr))->sin6_addr, addr.addr))
						continue;

					is_tracking_saddr = __test_bit(VRRP_FLAG_TRACK_SADDR, &vrrp->flags) &&
							    vrrp->family == ifa->ifa_family &&
							    inaddr_equal(ifa->ifa_family, &vrrp->saddr, addr.addr);
#ifdef _HAVE_VRRP_VMAC_
					/* If we are a VMAC and took this address from the parent interface, we need to
					 * release the address and create one for ourself */
					if (ifa->ifa_family == AF_INET6 &&
					    __test_bit(VRRP_VMAC_BIT, &vrrp->flags) &&
					    ifp == vrrp->ifp->base_ifp &&
					    !__test_bit(VRRP_VMAC_XMITBASE_BIT, &vrrp->flags) &&
					    !__test_bit(VRRP_FLAG_SADDR_FROM_CONFIG, &vrrp->flags)) {
// This is rubbish if base i/f addr changed. Check against address generated from base i/f's MAC
						if (IF_ISUP(ifp) && replace_link_local_address(vrrp->ifp))
						{
							addr_chg = false;
							inet_ip6tosockaddr(&vrrp->ifp->sin6_addr, &vrrp->saddr);
						}
						else if (IF_ISUP(ifp)) {
							/* We failed to add an address, so down the instance */
							down_instance(vrrp, false, VRRP_IF_FAULT_FLAG_NO_SOURCE_IP);
							vrrp->saddr.ss_family = AF_UNSPEC;
						}
					}
					else
#endif
					     if (ifp == (
#ifdef _HAVE_VRRP_VMAC_
							 vrrp->family == AF_INET ? VRRP_CONFIGURED_IFP(vrrp) :
#endif
							 vrrp->ifp) &&
						 vrrp->family == ifa->ifa_family &&
						 vrrp->saddr.ss_family != AF_UNSPEC &&
#ifdef _HAVE_VRRP_VMAC_
						 (vrrp->family != AF_INET6 ||	/* For an IPv6 VMAC if down removes the link local address */
						  !__test_bit(VRRP_VMAC_BIT, &vrrp->flags) ||
						  __test_bit(VRRP_VMAC_XMITBASE_BIT, &vrrp->flags) ||
						  IF_ISUP(ifp)) &&
#endif
						 (!__test_bit(VRRP_FLAG_SADDR_FROM_CONFIG, &vrrp->flags) || is_tracking_saddr)) {
<<<<<<< HEAD
						down_instance(vrrp, false, VRRP_IF_FAULT_FLAG_NO_SOURCE_IP);
=======
						/* Don't attempt to send an IPv6 advert if no address on the interface */
						if (vrrp->saddr.ss_family == AF_INET6
#ifdef _HAVE_VRRP_VMAC_
						    && !__test_bit(VRRP_VMAC_XMITBASE_BIT, &vrrp->flags)
#endif
											)
							vrrp->saddr.ss_family = AF_UNSPEC;

						down_instance(vrrp);
>>>>>>> 1bb3f604
						vrrp->saddr.ss_family = AF_UNSPEC;
					}
				}
			}

			if (addr_chg) {
				/* Now we can remove the address */
				if (ifa->ifa_family == AF_INET)
					ifp->sin_addr.s_addr = 0;
				else
					CLEAR_IP6_ADDR(&ifp->sin6_addr);
			}
		}

		if (!addr_chg || list_empty(&ifp->tracking_vrrp)) {
			if (h->nlmsg_type == RTM_DELADDR)
				address_vrrp = address_is_ours(ifa, addr.addr, ifp);
			else
				address_vrrp = NULL;

			/* Display netlink operation */
			if (
#ifdef _WITH_LVS_
			    __test_bit(LOG_ADDRESS_CHANGES, &debug) ||
#endif
			    (__test_bit(LOG_DETAIL_BIT, &debug) && address_vrrp)) {
				inet_ntop(ifa->ifa_family, addr.addr, addr_str, sizeof(addr_str));
				log_message(LOG_INFO, "Netlink reflector reports IP %s %s %s"
						    , addr_str, h->nlmsg_type == RTM_NEWADDR ? "added to" : "removed from", ifp->ifname);
			}

			/* If one of our VIPs/eVIPs has been deleted, transition to backup */
			if (address_vrrp && address_vrrp->state == VRRP_STATE_MAST) {
				set_vrrp_backup(address_vrrp);
			}
		}

		if (h->nlmsg_type == RTM_DELADDR) {
			/* Check if a static address has been deleted */
			list_for_each_entry(ipaddr, &vrrp_data->static_addresses, e_list) {
				if (!ipaddr->dont_track && addr_is_equal(ifa, addr.addr, ipaddr, ifp)) {
					reinstate_static_address(ipaddr);
					break;
				}
			}
		}
	}
#endif

#ifdef _WITH_LVS_
#ifndef _ONE_PROCESS_DEBUG_
	if (prog_type == PROG_TYPE_CHECKER)
#endif
	{
		/* Refresh checkers state */
		update_checker_activity(ifa->ifa_family, addr.addr,
					(h->nlmsg_type == RTM_NEWADDR));
	}
#endif

	return 0;
}

/* Our netlink parser */
static int
netlink_parse_info(int (*filter) (struct sockaddr_nl *, struct nlmsghdr *),
		   nl_handle_t *nl, struct nlmsghdr *n, bool read_all)
{
	ssize_t len;
	int ret = 0;
	int error;
	char *nlmsg_buf __attribute__((aligned(__alignof__(struct nlmsghdr)))) = NULL;
	int nlmsg_buf_size = 0;

	while (true) {
		struct iovec iov = {
			.iov_len = 0
		};
		struct sockaddr_nl snl;
		struct msghdr msg = {
			.msg_name = &snl,
			.msg_namelen = sizeof(snl),
			.msg_iov = &iov,
			.msg_iovlen = 1,
			.msg_control = NULL,
			.msg_controllen = 0,
			.msg_flags = 0
		};
		struct nlmsghdr *h;

		/* Find out how big our receive buffer needs to be */
		do {
			len = recvmsg(nl->fd, &msg, MSG_PEEK | MSG_TRUNC);
		} while (len < 0 && check_EINTR(errno));

		if (len < 0) {
			ret = -1;
			break;
		}

		if (len == 0)
			break;

		if (len > nlmsg_buf_size) {
			FREE_PTR(nlmsg_buf);
			nlmsg_buf = MALLOC(len);
			nlmsg_buf_size = len;
		}

		iov.iov_base = nlmsg_buf;
		iov.iov_len = nlmsg_buf_size;

		do {
			len = recvmsg(nl->fd, &msg, 0);
		} while (len < 0 && check_EINTR(errno));

		if (len < 0) {
			if (check_EAGAIN(errno))
				break;
			if (errno == ENOBUFS) {
				log_message(LOG_INFO, "Netlink: Receive buffer overrun on %s socket - (%m)", nl == &nl_kernel ? "monitor" : "cmd");
				log_message(LOG_INFO, "  - increase the relevant netlink_rcv_bufs global parameter and/or set force");
			}
			else
				log_message(LOG_INFO, "Netlink: recvmsg error on %s socket  - %d (%m)", nl == &nl_kernel ? "monitor" : "cmd", errno);
			continue;
		}

		if (len == 0) {
			log_message(LOG_INFO, "Netlink: EOF");
			ret = -1;
			break;
		}

		if (msg.msg_namelen != sizeof snl) {
			log_message(LOG_INFO,
			       "Netlink: Sender address length error: length %u",
			       msg.msg_namelen);
			ret = -1;
			break;
		}

		/* See -Wcast-align comment above, also applies to NLMSG_NEXT */
		for (h = PTR_CAST(struct nlmsghdr, nlmsg_buf); NLMSG_OK(h, (size_t)len); h = NLMSG_NEXT(h, len)) {
			/* Finish off reading. */
			if (h->nlmsg_type == NLMSG_DONE) {
				FREE(nlmsg_buf);
				return ret;
			}

			/* Error handling. */
			if (h->nlmsg_type == NLMSG_ERROR) {
				struct nlmsgerr *err = PTR_CAST(struct nlmsgerr, NLMSG_DATA(h));

				/*
				 * If error == 0 then this is a netlink ACK.
				 * return if not related to multipart message.
				 */
				if (err->error == 0) {
					if (!(h->nlmsg_flags & NLM_F_MULTI) && !read_all) {
						FREE(nlmsg_buf);
						return 0;
					}
					continue;
				}

				if (h->nlmsg_len < NLMSG_LENGTH(sizeof (struct nlmsgerr))) {
					log_message(LOG_INFO,
					       "Netlink: error: message truncated");
					FREE(nlmsg_buf);
					return -1;
				}

				if (n && (err->error == -EEXIST) &&
				    ((n->nlmsg_type == RTM_NEWROUTE) ||
				     (n->nlmsg_type == RTM_NEWADDR))) {
					FREE(nlmsg_buf);
					return 0;
				}

				/* If have more than one IPv4 address in the same CIDR
				 * and the "primary" address is removed, unless promote_secondaries
				 * is configured on the interface, all the "secondary" addresses
				 * in the same CIDR are deleted */
				if (n && err->error == -EADDRNOTAVAIL &&
				    n->nlmsg_type == RTM_DELADDR) {
					if (!(h->nlmsg_flags & NLM_F_MULTI)) {
						FREE(nlmsg_buf);
						return 0;
					}
					continue;
				}
#ifdef _WITH_VRRP_
				if (netlink_error_ignore != -err->error)
#endif
					log_message(LOG_INFO,
					       "Netlink: error: %s(%d), type=%s(%u), seq=%u, pid=%u",
					       strerror(-err->error), -err->error,
					       get_nl_msg_type(err->msg.nlmsg_type), err->msg.nlmsg_type,
					       err->msg.nlmsg_seq, err->msg.nlmsg_pid);

				FREE(nlmsg_buf);
				return -1;
			}

#ifdef _WITH_VRRP_
			/* Skip messages on the kernel reflection channel
			 * caused by commands from our cmd channel */
			if (
#ifndef _ONE_PROCESS_DEBUG_
			    prog_type == PROG_TYPE_VRRP &&
#endif
			    h->nlmsg_type != RTM_NEWLINK &&
			    h->nlmsg_type != RTM_DELLINK &&
			    h->nlmsg_type != RTM_NEWROUTE &&
// Allow NEWADDR/DELADDR for ipvlans
			    nl != &nl_cmd && h->nlmsg_pid == nl_cmd.nl_pid)
				continue;
#endif

			error = (*filter) (&snl, h);
			if (error < 0) {
				log_message(LOG_INFO, "Netlink: filter function error");
				ret = error;
			}

			if (!(h->nlmsg_flags & NLM_F_MULTI) && !read_all) {
				FREE(nlmsg_buf);
				return ret;
			}
		}

		/* After error care. */
		if (msg.msg_flags & MSG_TRUNC) {
			log_message(LOG_INFO, "Netlink: error: message truncated");
			continue;
		}
		if (len) {
			log_message(LOG_INFO, "Netlink: error: data remnant size %zd",
			       len);

			ret = -1;
			break;
		}
	}

	if (nlmsg_buf)
		FREE(nlmsg_buf);

	return ret;
}

#ifdef _WITH_VRRP_
/* Out talk filter */
static int
netlink_talk_filter(__attribute__((unused)) struct sockaddr_nl *snl, struct nlmsghdr *h)
{
	log_message(LOG_INFO, "Netlink: ignoring message type 0x%04x", h->nlmsg_type);

	return 0;
}

/* send message to netlink kernel socket, then receive response */
ssize_t
netlink_talk(nl_handle_t *nl, struct nlmsghdr *n)
{
	ssize_t status;
	struct sockaddr_nl snl;
	struct iovec iov = {
		.iov_base = n,
		.iov_len = n->nlmsg_len
	};
	struct msghdr msg = {
		.msg_name = &snl,
		.msg_namelen = sizeof(snl),
		.msg_iov = &iov,
		.msg_iovlen = 1,
		.msg_control = NULL,
		.msg_controllen = 0,
		.msg_flags = 0
	};

	memset(&snl, 0, sizeof snl);
	snl.nl_family = AF_NETLINK;

	n->nlmsg_seq = ++nl->seq;

	/* Request Netlink acknowledgement */
	n->nlmsg_flags |= NLM_F_ACK;

#ifdef _NETLINK_TIMERS_
	gettimeofday(&start_time, NULL);
#endif

	/* Send message to netlink interface. */
	status = sendmsg(nl->fd, &msg, 0);
	if (status < 0) {
		log_message(LOG_INFO, "Netlink: sendmsg(%d) cmd %d error: %s", nl->fd, n->nlmsg_type,
		       strerror(errno));
		return -1;
	}

	status = netlink_parse_info(netlink_talk_filter, nl, n, false);

#ifdef _NETLINK_TIMERS_
	/* Special case for NEWLINK - treat create separately; it is also used to up an interface etc. */
	int index = n->nlmsg_type == RTM_NEWLINK && (n->nlmsg_flags & NLM_F_CREATE) ? 0 : n->nlmsg_type;
	gettimeofday(&end_time, NULL);
	if (index <= MAX_NETLINK_TIMER) {
		netlink_times[index].tv_sec += end_time.tv_sec - start_time.tv_sec;
		netlink_times[index].tv_usec += end_time.tv_usec - start_time.tv_usec;
		netlink_count[index]++;
		if (netlink_times[index].tv_usec < 0)
			netlink_times[index].tv_usec += 1000000, netlink_times[index].tv_sec--;
		else if (netlink_times[index].tv_usec > 1000000)
			netlink_times[index].tv_usec -= 1000000, netlink_times[index].tv_sec++;
	}
#endif

	return status;
}
#endif

/* Fetch a specific type of information from netlink kernel */
static int
netlink_request(nl_handle_t *nl,
		unsigned char family,
		uint16_t type,
#ifndef _WITH_VRRP_
		__attribute__((unused))
#endif
					char *name)
{
	ssize_t status;
	struct sockaddr_nl snl = { .nl_family = AF_NETLINK };
	struct {
		struct nlmsghdr nlh;
		struct ifinfomsg i;
		char buf[64];
	} req = { .nlh.nlmsg_type = type };

	req.nlh.nlmsg_len = NLMSG_LENGTH(sizeof req.i);
	req.nlh.nlmsg_flags = NLM_F_REQUEST;
	req.nlh.nlmsg_pid = 0;
	req.nlh.nlmsg_seq = ++nl->seq;
	req.i.ifi_family = family;

#ifdef _WITH_VRRP_
	if (name)
		addattr_l(&req.nlh, sizeof req, IFLA_IFNAME, name, strlen(name) + 1);
	else
#endif
		req.nlh.nlmsg_flags |= NLM_F_DUMP;
#if HAVE_DECL_RTEXT_FILTER_SKIP_STATS
	/* The following produces a -Wstringop-overflow warning due to writing
	 * 4 bytes into a region of size 0. This is, however, safe.
	 * By GCC 14 the warning is -Warray-bounds=
	 */
RELAX_ARRAY_BOUNDS_START
	addattr32(&req.nlh, sizeof req, IFLA_EXT_MASK, RTEXT_FILTER_SKIP_STATS);
RELAX_ARRAY_BOUNDS_END
#endif

	status = sendto(nl->fd, (void *) &req, sizeof (req)
			, 0, PTR_CAST(struct sockaddr, &snl), sizeof (snl));
	if (status < 0) {
		log_message(LOG_INFO, "Netlink: sendto() failed: %s",
		       strerror(errno));
		return -1;
	}
	return 0;
}

#ifdef _WITH_VRRP_
void
process_if_status_change(interface_t *ifp)
{
	vrrp_t *vrrp;
	tracking_obj_t *top;
	bool now_up = FLAGS_UP(ifp->ifi_flags);

	if (now_up)
		ifp->seen_up = true;

	/* The state of the interface has changed from up to down or vice versa.
	 * Find which vrrp instances are affected */
	list_for_each_entry(top, &ifp->tracking_vrrp, e_list) {
		vrrp = top->obj.vrrp;

		if (top->weight == VRRP_NOT_TRACK_IF) {
			/* We might want to restore things to the interface if it is coming up */
			continue;
		}

		if (top->weight) {
			if (now_up)
				vrrp->total_priority += abs(top->weight) * top->weight_multiplier;
			else
				vrrp->total_priority -= abs(top->weight) * top->weight_multiplier;
			vrrp_set_effective_priority(vrrp);

			continue;
		}

		/* This vrrp's interface or underlying interface has changed */
		if (now_up == (top->weight_multiplier == 1)) {
#ifdef _HAVE_VRRP_VMAC_
			if (__test_bit(VRRP_VMAC_BIT, &vrrp->flags) &&
					VRRP_CONFIGURED_IFP(vrrp) == ifp)
				try_up_instance(vrrp, false, false, VRRP_IF_FAULT_FLAG_BASE_INTERFACE_DOWN);
			else
#endif
				/* assuming there is only one tracked interface per vrrp : to be checked */
				try_up_instance(vrrp, false, false, VRRP_IF_FAULT_FLAG_INTERFACE_DOWN);
		} else {
#ifdef _HAVE_VRRP_VMAC_
			if (__test_bit(VRRP_VMAC_BIT, &vrrp->flags) &&
					VRRP_CONFIGURED_IFP(vrrp) == ifp)
				down_instance(vrrp, false, VRRP_IF_FAULT_FLAG_BASE_INTERFACE_DOWN);
			else
#endif
				down_instance(vrrp, false, VRRP_IF_FAULT_FLAG_INTERFACE_DOWN);
		}
	}
}

static void
process_interface_flags_change(interface_t *ifp, unsigned ifi_flags)
{
	bool now_up = FLAGS_UP(ifi_flags);
#ifdef _HAVE_VRRP_VMAC_
	tracking_obj_t *top;
	vrrp_t *vrrp;
#endif

	ifp->ifi_flags = ifi_flags;

	if (!list_empty(&ifp->tracking_vrrp)) {
		log_message(LOG_INFO, "Netlink reports %s %s", ifp->ifname, now_up ? "up" : "down");

#ifdef _HAVE_VRRP_VMAC_
		if (ifp->vmac_type &&
		    ifp->is_ours &&
		    ifp->hw_addr[sizeof(ll_addr) - 2] == 0x02 &&   /* Is it an IPv6 vmac? */
		    now_up &&
		    IN6_IS_ADDR_UNSPECIFIED(&ifp->sin6_addr)) {
			list_for_each_entry(top, &ifp->tracking_vrrp, e_list) {
				vrrp = top->obj.vrrp;
				if (!__test_bit(VRRP_VMAC_XMITBASE_BIT, &vrrp->flags)) {
					set_link_local_address(vrrp);
					break;
				}
			}
		}
#endif
		process_if_status_change(ifp);
	}

	if (!now_up)
		interface_down(ifp);
	else
		interface_up(ifp);
}

static void
delayed_if_flags_change_thread(thread_ref_t thread)
{
/* what if interface has been deleted, name changed, etc? */
	interface_t *ifp = PTR_CAST(interface_t, thread->arg);

	ifp->flags_change_thread = NULL;

	process_interface_flags_change(ifp, thread->u.val);
}

static void
update_interface_flags(interface_t *ifp, unsigned ifi_flags, bool immediate)
{
	bool was_up, now_up;
	unsigned debounce_timer;

	if (ifi_flags == ifp->ifi_flags || immediate) {
		if (ifp->flags_change_thread) {
			thread_cancel(ifp->flags_change_thread);
			ifp->flags_change_thread = NULL;
		}
		if (!immediate)
			return;
	}

	if (!vrrp_data)
		return;

	/* We get called after a VMAC is created, but before tracking_vrrp is set */

	/* For an interface to be really up, any underlying interface must also be up */
	was_up = IF_FLAGS_UP(ifp);
	now_up = FLAGS_UP(ifi_flags);

	if (ifp->flags_change_thread) {
		if (ifi_flags == ifp->flags_change_thread->u.uval)
			return;

		/* If up/down status is same as last pending status change,
		 * just update the thread's version of the interface state */
		if (FLAGS_UP(ifp->flags_change_thread->u.uval) == now_up) {
			thread_arg2 u = { .uval = ifi_flags };

			thread_update_arg2(ifp->flags_change_thread, &u);
			return ;
		}

		thread_cancel(ifp->flags_change_thread);
		ifp->flags_change_thread = NULL;
		log_message(LOG_INFO, "Delay timer for %s cancelled", ifp->ifname);
	}

	if (was_up == now_up)
		return;

	debounce_timer = now_up ? ifp->up_debounce_timer : ifp->down_debounce_timer;
	if (ifp->seen_up && debounce_timer && !immediate) {
		ifp->flags_change_thread = thread_add_timer_uval(master, delayed_if_flags_change_thread, ifp, ifi_flags, debounce_timer);
		log_message(LOG_INFO, "%s: Adding flags change from 0x%x to 0x%x delay by %u", ifp->ifname, ifp->ifi_flags, ifi_flags, debounce_timer);
		return;
	}

	if (now_up)
		ifp->seen_up = true;

	process_interface_flags_change(ifp, ifi_flags);
}

static const char *
get_mac_string(int type)
 {
	switch (type) {
	case IFLA_BROADCAST:
		return "Broadcast";
	case IFLA_ADDRESS:
		return "Address";
	default:
		return "Unknown Type";
	}
}

static bool
netlink_if_get_ll_addr(interface_t *ifp, struct rtattr *tb[],
				  int type, char *name)
{
	size_t i;

	if (tb[type]) {
		size_t hw_addr_len = RTA_PAYLOAD(tb[type]);

		if (hw_addr_len > sizeof(ifp->hw_addr)) {
			log_message(LOG_ERR,
				    " %s MAC address for %s is too large: %zu",
				    get_mac_string(type), name, hw_addr_len);
			return false;
		}

		switch (type) {

		case IFLA_ADDRESS:
			ifp->hw_addr_len = hw_addr_len;
			memcpy(ifp->hw_addr, RTA_DATA(tb[type]), hw_addr_len);
			/*
			 * Don't allow a hardware address of all zeroes
			 * Mark hw_addr_len as 0 to warn
			 */
			for (i = 0; i < hw_addr_len; i++)
				if (ifp->hw_addr[i] != 0)
					break;
			if (i == hw_addr_len)
				ifp->hw_addr_len = 0;
			else
				ifp->hw_addr_len = hw_addr_len;
			break;

		case IFLA_BROADCAST:
			memcpy(ifp->hw_addr_bcast, RTA_DATA(tb[type]),
			       hw_addr_len);
			break;

		default:
			return false;
		}
	}

	return true;
}

#ifdef _HAVE_IPV4_DEVCONF_
static void
parse_af_spec(struct rtattr* attr, interface_t *ifp)
{
	struct rtattr* afspec[AF_INET6 + 1];
	struct rtattr* inet[IFLA_INET_MAX + 1];
	uint32_t* inet_devconf;

	if (!attr)
		return;

	parse_rtattr_nested(afspec, AF_INET6, attr);
	if (afspec[AF_INET]) {
		parse_rtattr_nested(inet, IFLA_INET_MAX, afspec[AF_INET]);
		if (inet[IFLA_INET_CONF]) {
			inet_devconf = RTA_DATA(inet[IFLA_INET_CONF]);
#ifdef _HAVE_VRRP_VMAC_
			ifp->arp_ignore = inet_devconf[IPV4_DEVCONF_ARP_IGNORE - 1];
			ifp->arp_filter = inet_devconf[IPV4_DEVCONF_ARPFILTER - 1];
			if (ifp->rp_filter == UINT_MAX)
				ifp->rp_filter = inet_devconf[IPV4_DEVCONF_RP_FILTER - 1];
#endif
			ifp->promote_secondaries = inet_devconf[IPV4_DEVCONF_PROMOTE_SECONDARIES - 1];
		}
	}
}
#endif

static bool
netlink_if_link_populate(interface_t *ifp, struct rtattr *tb[], struct ifinfomsg *ifi)
{
	char *name;
#ifdef _HAVE_VRRP_VMAC_
	struct rtattr* linkinfo[IFLA_INFO_MAX+1];
#if defined _HAVE_VRRP_IPVLAN_ && defined _HAVE_VRF_
	struct rtattr* linkattr[max(max(IFLA_MACVLAN_MAX, IFLA_IPVLAN_MAX), IFLA_VRF_MAX) + 1];
#elif defined _HAVE_VRRP_IPVLAN_
	struct rtattr* linkattr[max(IFLA_MACVLAN_MAX, IFLA_IPVLAN_MAX) + 1];
#elif defined _HAVE_VRF_
	struct rtattr* linkattr[max(IFLA_MACVLAN_MAX, IFLA_VRF_MAX) + 1];
#else
	struct rtattr* linkattr[IFLA_MACVLAN_MAX + 1];
#endif
	bool was_vlan;
#ifdef _HAVE_VRF_
	struct rtattr *vrf_attr[IFLA_VRF_MAX + 1];
	bool is_vrf = false;
	uint32_t new_vrf_master_index;
	bool is_vrf_master = false;
#endif
#endif

#ifdef _HAVE_VRRP_VMAC_
	was_vlan = IS_MAC_IP_VLAN(ifp);
#endif

	name = (char *)RTA_DATA(tb[IFLA_IFNAME]);

	/* Fill the interface structure */
	strcpy_safe(ifp->ifname, name);
	ifp->ifindex = (ifindex_t)ifi->ifi_index;
#ifdef _HAVE_VRRP_VMAC_
	ifp->if_type = IF_TYPE_STANDARD;
#endif
#ifdef HAVE_IFLA_LINK_NETNSID						/* from Linux v4.0 */
	ifp->base_netns_id = -1;
#endif

#ifdef _HAVE_VRRP_VMAC_
	if (tb[IFLA_LINKINFO]) {
		parse_rtattr_nested(linkinfo, IFLA_INFO_MAX, tb[IFLA_LINKINFO]);

		if (linkinfo[IFLA_INFO_KIND]) {
			if (!strcmp((char *)RTA_DATA(linkinfo[IFLA_INFO_KIND]), "macvlan") ||
			    !strcmp((char *)RTA_DATA(linkinfo[IFLA_INFO_KIND]), "macvtap")) {
				ifp->if_type = IF_TYPE_MACVLAN;
				parse_rtattr_nested(linkattr, IFLA_MACVLAN_MAX, linkinfo[IFLA_INFO_DATA]);
			}
#ifdef _HAVE_VRRP_IPVLAN_
			else if (!strcmp((char *)RTA_DATA(linkinfo[IFLA_INFO_KIND]), "ipvlan") ||
				 !strcmp((char *)RTA_DATA(linkinfo[IFLA_INFO_KIND]), "ipvtap")) {
				ifp->if_type = IF_TYPE_IPVLAN;
				parse_rtattr_nested(linkattr, IFLA_IPVLAN_MAX, linkinfo[IFLA_INFO_DATA]);
			}
#endif
#ifdef _HAVE_VRF_
			else if (!strcmp((char *)RTA_DATA(linkinfo[IFLA_INFO_KIND]), "vrf") ) {
				is_vrf = true;
				ifp->if_type = IF_TYPE_VRF;
				parse_rtattr_nested(vrf_attr, IFLA_VRF_MAX, linkinfo[IFLA_INFO_DATA]);
				if (vrf_attr[IFLA_VRF_TABLE])
					ifp->vrf_tb_id = *PTR_CAST(uint32_t, RTA_DATA(vrf_attr[IFLA_VRF_TABLE]));
			}
#endif
		}
	}

#ifdef _HAVE_IPV4_DEVCONF_
	if (tb[IFLA_AF_SPEC])
		parse_af_spec(tb[IFLA_AF_SPEC], ifp);
#endif

	/* Check there hasn't been an unsupported interface type change */
	if (!global_data->allow_if_changes && ifp->seen_interface) {
		/* If it was a macvlan and now isn't, or vice versa,
		 * then the interface type has changed */
		if (IS_MAC_IP_VLAN(ifp) != was_vlan)
			return false;

		/* If a macvlan, check the underlying interface hasn't changed */
		if (IS_MAC_IP_VLAN(ifp) &&
		    (!tb[IFLA_LINK] || ifp->base_ifp->ifindex != *PTR_CAST(uint32_t, RTA_DATA(tb[IFLA_LINK]))))
			return false;
	}
#endif

	ifp->mtu = *PTR_CAST(uint32_t, RTA_DATA(tb[IFLA_MTU]));
	ifp->hw_type = ifi->ifi_type;

	if (!netlink_if_get_ll_addr(ifp, tb, IFLA_ADDRESS, name))
		return false;
	if (!netlink_if_get_ll_addr(ifp, tb, IFLA_BROADCAST, name))
		return false;

#ifdef _HAVE_VRRP_VMAC_
	ifp->base_ifp = ifp;
	ifp->base_ifindex = 0;

	ifp->group = *PTR_CAST(uint32_t, RTA_DATA(tb[IFLA_GROUP]));

	if (tb[IFLA_LINKINFO]) {
		if (linkinfo[IFLA_INFO_KIND]) {
			/* See if this interface is a MACVLAN */
			if (IS_MAC_IP_VLAN(ifp)) {
				if (((ifp->if_type == IF_TYPE_MACVLAN && linkattr[IFLA_MACVLAN_MODE])
#ifdef _HAVE_VRRP_IPVLAN_
				     || (ifp->if_type == IF_TYPE_IPVLAN && linkattr[IFLA_IPVLAN_MODE])
#endif
												      )	&&
				    tb[IFLA_LINK]) {
					if (ifp->if_type == IF_TYPE_MACVLAN)
						ifp->vmac_type = *PTR_CAST(uint32_t, RTA_DATA(linkattr[IFLA_MACVLAN_MODE]));
#ifdef _HAVE_VRRP_IPVLAN_
					else {
						ifp->vmac_type = *PTR_CAST(uint32_t, RTA_DATA(linkattr[IFLA_IPVLAN_MODE]));
#if HAVE_DECL_IFLA_IPVLAN_FLAGS
						ifp->ipvlan_flags = *PTR_CAST(uint32_t, RTA_DATA(linkattr[IFLA_IPVLAN_FLAGS]));
#endif
					}
#endif
					ifp->base_ifindex = *PTR_CAST(uint32_t, RTA_DATA(tb[IFLA_LINK]));
#ifdef HAVE_IFLA_LINK_NETNSID						/* from Linux v4.0 */
					if (tb[IFLA_LINK_NETNSID])	/* Only use link details if in same network namespace */
						ifp->base_netns_id = *PTR_CAST(int32_t,  RTA_DATA(tb[IFLA_LINK_NETNSID]));
					else
#endif
					{
						ifp->base_ifp = if_get_by_ifindex(ifp->base_ifindex);
						if (ifp->base_ifp)
							ifp->base_ifindex = 0;	/* Make sure this isn't used at runtime */
						else
							ifp->base_ifp = ifp;
					}
				}
			}
#ifdef _HAVE_VRF_
			else if (is_vrf) {
				if (vrf_attr[IFLA_VRF_TABLE])
				{
					ifp->vrf_master_ifp = ifp;
					is_vrf_master = true;
				}
			}
#endif

#ifdef _FIXED_IF_TYPE_
			if (strcmp(_FIXED_IF_TYPE_, (char *)RTA_DATA(linkinfo[IFLA_INFO_KIND])))
#endif
				ifp->changeable_type = true;
		}
	}

#ifdef _HAVE_VRF_
	/* If we don't have the master interface details yet, we won't know
	 * if the master is a VRF master, but we sort that out later */
	if (!is_vrf_master) {
		if (tb[IFLA_MASTER]) {
			new_vrf_master_index = *PTR_CAST(uint32_t, RTA_DATA(tb[IFLA_MASTER]));
			if (!ifp->vrf_master_ifp ||
			    new_vrf_master_index != ifp->vrf_master_ifp->ifindex) {
				ifp->vrf_master_ifindex = new_vrf_master_index;
				ifp->vrf_master_ifp = if_get_by_ifindex(ifp->vrf_master_ifindex);
				if (ifp->vrf_master_ifp) {
					if (ifp->vrf_master_ifp->vrf_master_ifp != ifp->vrf_master_ifp)
						ifp->vrf_master_ifp = NULL;
					ifp->vrf_master_ifindex = 0;	/* Make sure this isn't used at runtime */

					update_vmac_vrfs(ifp);
				}
			}
		} else {
			ifp->vrf_master_ifindex = 0;
			if (ifp->vrf_master_ifp) {
				ifp->vrf_master_ifp = NULL;

				update_vmac_vrfs(ifp);
			}
		}
	}
#endif

	ifp->rp_filter = UINT_MAX;	/* We have not read it yet */
#endif

	ifp->ifi_flags = ifi->ifi_flags;
	if (FLAGS_UP(ifi->ifi_flags))
		ifp->seen_up = true;

	return true;
}

/* Netlink interface link lookup filter */
static int
netlink_if_link_filter(__attribute__((unused)) struct sockaddr_nl *snl, struct nlmsghdr *h)
{
	struct ifinfomsg *ifi;
	struct rtattr *tb[IFLA_MAX + 1];
	interface_t *ifp;
	size_t len;
	char *name;

	ifi = NLMSG_DATA(h);

	if (h->nlmsg_type != RTM_NEWLINK)
		return 0;

	if (h->nlmsg_len < NLMSG_LENGTH(sizeof (struct ifinfomsg)))
		return -1;
	len = h->nlmsg_len - NLMSG_LENGTH(sizeof (struct ifinfomsg));

	/* See -Wcast-align comment above, also applies to IFLA_RTA */
	/* Interface name lookup */
	parse_rtattr(tb, IFLA_MAX, IFLA_RTA(ifi), len);

	if (tb[IFLA_IFNAME] == NULL)
		return -1;
	name = (char *)RTA_DATA(tb[IFLA_IFNAME]);

	/* Skip it if already exists */
	ifp = if_get_by_ifname(name, IF_CREATE_NETLINK);

	/* Fill the interface structure */
	if (!netlink_if_link_populate(ifp, tb, ifi))
		return -1;

	if (ifp->ifindex)
		update_interface_flags(ifp, ifi->ifi_flags, true);

	return 0;
}

/* Interfaces lookup bootstrap function */
int
netlink_interface_lookup(char *name)
{
	/* Interface lookup */
	if (netlink_request(&nl_cmd, AF_PACKET, RTM_GETLINK, name) < 0)
		return -1;

	return netlink_parse_info(netlink_if_link_filter, &nl_cmd, NULL, false);
}
#endif

/* Addresses lookup bootstrap function */
static int
netlink_address_lookup(void)
{
	int status;

	/* IPv4 Address lookup */
	if (netlink_request(&nl_cmd, AF_INET, RTM_GETADDR, NULL) < 0)
		return -1;

	if ((status = netlink_parse_info(netlink_if_address_filter, &nl_cmd, NULL, false)))
		return status;

	/* IPv6 Address lookup */
	if (netlink_request(&nl_cmd, AF_INET6, RTM_GETADDR, NULL) < 0)
		return -1;

	return netlink_parse_info(netlink_if_address_filter, &nl_cmd, NULL, false);
}

#ifdef _WITH_VRRP_
/* Netlink flag Link update */
static int
netlink_link_filter(__attribute__((unused)) struct sockaddr_nl *snl, struct nlmsghdr *h)
{
	struct ifinfomsg *ifi;
	struct rtattr *tb[IFLA_MAX + 1];
	interface_t *ifp;
	size_t len;
	char *name;
#ifdef _HAVE_VRF_
	uint32_t new_master_index;
	interface_t *new_master_ifp;
#endif
	uint32_t old_mtu;
	size_t hw_addr_len;
	char mac_buf[3 * sizeof(ifp->hw_addr)];
	char old_mac_buf[3 * sizeof(ifp->hw_addr)];
	list_head_t sav_tracking_vrrp;
	list_head_t sav_e_list;
	garp_delay_t *sav_garp_delay;
	bool immediate_change = false;

	if (!(h->nlmsg_type == RTM_NEWLINK || h->nlmsg_type == RTM_DELLINK))
		return 0;

	if (h->nlmsg_len < NLMSG_LENGTH(sizeof (struct ifinfomsg)))
		return -1;
	len = h->nlmsg_len - NLMSG_LENGTH(sizeof (struct ifinfomsg));

	/* Interface name lookup */
	ifi = NLMSG_DATA(h);
	/* See -Wcast-align comment above, also applies to IFLA_RTA */
	parse_rtattr(tb, IFLA_MAX, IFLA_RTA(ifi), len);
	if (tb[IFLA_IFNAME] == NULL)
		return -1;
	name = (char *)RTA_DATA(tb[IFLA_IFNAME]);

	/* Ignore NEWLINK messages with ifi_change == 0 and IFLA_WIRELESS set
	   See for example https://bugs.chromium.org/p/chromium/issues/detail?id=501982 */
	if (!ifi->ifi_change && tb[IFLA_WIRELESS] && h->nlmsg_type == RTM_NEWLINK)
		return 0;

	/* find the interface_t. If the interface doesn't exist in the interface
	 * list and this is a new interface add it to the interface list.
	 * If an interface with the same name exists overwrite the older
	 * structure and fill it with the new interface information.
	 */
	ifp = if_get_by_ifindex((ifindex_t)ifi->ifi_index);

	if (ifp) {
		if (h->nlmsg_type == RTM_DELLINK) {
			if ((!list_empty(&ifp->tracking_vrrp)) ||
			    __test_bit(LOG_DETAIL_BIT, &debug))
				log_message(LOG_INFO, "Interface %s deleted", ifp->ifname);
#ifndef _ONE_PROCESS_DEBUG_
			if (prog_type != PROG_TYPE_VRRP) {
				ifp->ifi_flags = 0;
				ifp->ifindex = 0;
			} else
#endif
				cleanup_lost_interface(ifp);

			ifp->seen_up = false;

#ifdef _HAVE_VRRP_VMAC_
			/* If this was a vmac we created, create it again, so long as the underlying i/f exists */
			if (ifp->is_ours &&
			    !ifp->deleting
#ifndef _ONE_PROCESS_DEBUG_
			    && prog_type == PROG_TYPE_VRRP
#endif
							  )
				thread_add_event(master, recreate_vmac_thread, ifp, 0);
#endif
		} else {
			if (tb[IFLA_ADDRESS]) {
				hw_addr_len = RTA_PAYLOAD(tb[IFLA_ADDRESS]);

				if (ifp->hw_addr_len != hw_addr_len || memcmp(ifp->hw_addr, RTA_DATA(tb[IFLA_ADDRESS]), hw_addr_len)) {
					if (hw_addr_len > sizeof(ifp->hw_addr)) {
						log_message(LOG_ERR,
							    "MAC %s for %s is too large: %zu",
							    get_mac_string(IFLA_ADDRESS), ifp->ifname, hw_addr_len);
					} else {
						if (__test_bit(LOG_DETAIL_BIT, &debug)) {
							if (!ifp->hw_addr_len)
								strcpy(old_mac_buf, "none");
							else
								format_mac_buf(old_mac_buf, sizeof old_mac_buf, ifp->hw_addr, ifp->hw_addr_len);
						}
						ifp->hw_addr_len = hw_addr_len;
						memcpy(ifp->hw_addr, RTA_DATA(tb[IFLA_ADDRESS]), hw_addr_len);
						if (__test_bit(LOG_DETAIL_BIT, &debug)) {
							format_mac_buf(mac_buf, sizeof mac_buf, ifp->hw_addr, ifp->hw_addr_len);
							log_message(LOG_INFO, "(%s) MAC %s changed from %s to %s",
								    ifp->ifname, get_mac_string(IFLA_ADDRESS), old_mac_buf, mac_buf);
						}
					}
				}
			}

			if (tb[IFLA_BROADCAST]) {
				hw_addr_len = RTA_PAYLOAD(tb[IFLA_BROADCAST]);

				if (ifp->hw_addr_len && ifp->hw_addr_len != hw_addr_len)
					log_message(LOG_ERR, "MAC broadcast address length %zu does not match MAC address length %zu", hw_addr_len, ifp->hw_addr_len);
				else if(memcmp(ifp->hw_addr_bcast, RTA_DATA(tb[IFLA_BROADCAST]), hw_addr_len)) {
					if (hw_addr_len > sizeof(ifp->hw_addr_bcast)) {
						log_message(LOG_ERR, "MAC %s for %s is too large: %zu",
							    get_mac_string(IFLA_BROADCAST), ifp->ifname, hw_addr_len);
					} else {
						if (__test_bit(LOG_DETAIL_BIT, &debug))
							format_mac_buf(old_mac_buf, sizeof old_mac_buf, ifp->hw_addr_bcast, ifp->hw_addr_len);
						ifp->hw_addr_len = hw_addr_len;
						memcpy(ifp->hw_addr_bcast, RTA_DATA(tb[IFLA_BROADCAST]), hw_addr_len);
						if (__test_bit(LOG_DETAIL_BIT, &debug)) {
							format_mac_buf(mac_buf, sizeof mac_buf, ifp->hw_addr_bcast, ifp->hw_addr_len);
							log_message(LOG_INFO, "(%s) MAC %s changed from %s to %s", ifp->ifname, get_mac_string(IFLA_BROADCAST), old_mac_buf, mac_buf);
						}
					}
				}
			}

#ifdef _HAVE_VRRP_VMAC_
			if (tb[IFLA_GROUP])
				ifp->group = *PTR_CAST(uint32_t, RTA_DATA(tb[IFLA_GROUP]));
#endif

			if (strcmp(ifp->ifname, name)) {
				/* The name can change, so handle that here */
				log_message(LOG_INFO, "Interface name has changed from %s to %s", ifp->ifname, name);

#ifndef _ONE_PROCESS_DEBUG_
				if (prog_type != PROG_TYPE_VRRP) {
					ifp->ifi_flags = 0;
					ifp->ifindex = 0;
				} else
#endif
					cleanup_lost_interface(ifp);

#ifdef _HAVE_VRRP_VMAC_
				/* If this was one of our vmacs, create it again */
				if (ifp->is_ours
#ifndef _ONE_PROCESS_DEBUG_
				    && prog_type == PROG_TYPE_VRRP
#endif
								)
				{
					/* Change the mac address on the interface, so we can create a new vmac */

					/* Now create our VMAC again */
					if (ifp->base_ifp->ifindex)
						thread_add_event(master, recreate_vmac_thread, ifp, 0);
				}
				else
#endif
					ifp = NULL;	/* Set ifp to null, to force creating a new interface_t */
				immediate_change = true;
			} else if (ifp->ifindex) {
#ifdef _HAVE_VRF_
				/* Now check if the VRF info is changed */
				if (tb[IFLA_MASTER]) {
					new_master_index = *PTR_CAST(uint32_t, RTA_DATA(tb[IFLA_MASTER]));
					new_master_ifp = if_get_by_ifindex(new_master_index);
				} else
					new_master_ifp = NULL;

				if (new_master_ifp != ifp->vrf_master_ifp) {
					ifp->vrf_master_ifp = new_master_ifp;
					update_vmac_vrfs(ifp);
				}
#endif

				/* Check if the MTU has increased */
				if (
#ifndef _ONE_PROCESS_DEBUG_
				    prog_type == PROG_TYPE_VRRP &&
#endif
				    tb[IFLA_MTU]) {
					old_mtu = ifp->mtu;
					ifp->mtu = *PTR_CAST(uint32_t, RTA_DATA(tb[IFLA_MTU]));
					if (old_mtu != ifp->mtu &&
					    !list_empty(&ifp->tracking_vrrp))
						update_mtu(ifp);
				}

#ifdef _HAVE_IPV4_DEVCONF_
				if (tb[IFLA_AF_SPEC])
					parse_af_spec(tb[IFLA_AF_SPEC], ifp);
#endif

#ifdef _WITH_LINKBEAT_
				/* Ignore interface if we are using linkbeat on it */
				if (ifp->linkbeat_use_polling)
					return 0;
#endif
			} else
				ifp = NULL;
		}
	}

	if (!ifp) {
		if (h->nlmsg_type == RTM_NEWLINK) {
			ifp = if_get_by_ifname(name, IF_CREATE_NETLINK);

			/* Since the garp_delay and tracking_vrrp are set up by name,
			 * it is reasonable to preserve them.
			 * If what is created is a vmac, we could end up in a complete mess. */
			sav_garp_delay = ifp->garp_delay;
			list_copy(&sav_tracking_vrrp, &ifp->tracking_vrrp);
			old_mtu = ifp->mtu;
			if_extra_ipaddress_free_list(&ifp->sin_addr_l);
			if_extra_ipaddress_free_list(&ifp->sin6_addr_l);

			/* Save the list_head entry itself */
			sav_e_list = ifp->e_list;

			memset(ifp, 0, sizeof(interface_t));

			/* Restore the list_head entry */
			ifp->e_list = sav_e_list;

			/* Re-establish lists */
			INIT_LIST_HEAD(&ifp->sin_addr_l);
			INIT_LIST_HEAD(&ifp->sin6_addr_l);
			list_copy(&ifp->tracking_vrrp, &sav_tracking_vrrp);
			ifp->garp_delay = sav_garp_delay;

			if (!netlink_if_link_populate(ifp, tb, ifi))
				return -1;

			if (__test_bit(LOG_DETAIL_BIT, &debug))
				log_message(LOG_INFO, "Interface %s added", ifp->ifname);

			update_added_interface(ifp);

#ifndef _ONE_PROCESS_DEBUG_
			if (prog_type == PROG_TYPE_VRRP)
#endif
				if (ifp->mtu > old_mtu)
					alloc_vrrp_buffer(ifp->mtu);

			/* We need to see a transition to up, so mark it down for now */
			ifp->ifi_flags &= ~(IFF_UP | IFF_RUNNING);
		} else {
			if (__test_bit(LOG_DETAIL_BIT, &debug))
				log_message(LOG_INFO, "Unknown interface %s deleted", (char *)tb[IFLA_IFNAME]);
			return 0;
		}
	}

	/* Update flags. Flags == 0 means interface deleted. */
	update_interface_flags(ifp, (h->nlmsg_type == RTM_DELLINK) ? 0 : ifi->ifi_flags, immediate_change);

	return 0;
}

#ifdef _WITH_VRRP_
static int
netlink_route_filter(__attribute__((unused)) struct sockaddr_nl *snl, struct nlmsghdr *h)
{
	struct rtmsg *rt;
	struct rtattr *tb[RTA_MAX + 1];
	size_t len;
	vrrp_t *vrrp;
	ip_route_t *route;

	if (h->nlmsg_type != RTM_NEWROUTE && h->nlmsg_type != RTM_DELROUTE)
		return 0;

	if (h->nlmsg_len < NLMSG_LENGTH(sizeof(*rt)))
		return -1;

	rt = NLMSG_DATA(h);

	if (rt->rtm_protocol != RTPROT_KEEPALIVED) {
		/* It is not a route we are monitoring - ignore it */
		return 0;
	}

	/* Only IPv4 and IPv6 are valid for us */
	if (rt->rtm_family != AF_INET && rt->rtm_family != AF_INET6)
		return 0;

	len = h->nlmsg_len - NLMSG_LENGTH(sizeof (struct rtmsg));

	/* See -Wcast-align comment above, also applies to RTM_RTA */
	parse_rtattr(tb, RTA_MAX, RTM_RTA(rt), len);

	if (!(route = route_is_ours(rt, tb, &vrrp)))
		return 0;

	route->set = (h->nlmsg_type == RTM_NEWROUTE);

	/* Matching route */
	if (h->nlmsg_type == RTM_NEWROUTE) {
		/* If we haven't specified a dev for the route, save the link the route
		 * has been added to. */
		if (tb[RTA_OIF]) {
			route->configured_ifindex = *PTR_CAST(uint32_t, RTA_DATA(tb[RTA_OIF]));
			if (route->oif && route->oif->ifindex != route->configured_ifindex)
				log_message(LOG_INFO, "route added index %" PRIu32 " != config index %u", route->configured_ifindex, route->oif->ifindex);
		} else
			route->configured_ifindex = 0;

		return 0;
	}

	/* We are only interested in route deletions now */

	if (route->dont_track)
		return 0;

	if (vrrp) {
		if (vrrp->state != VRRP_STATE_MAST)
			return 0;

		set_vrrp_backup(vrrp);
	}
	else
		reinstate_static_route(route);

	return 0;
}

static int
netlink_rule_filter(__attribute__((unused)) struct sockaddr_nl *snl, struct nlmsghdr *h)
{
	struct fib_rule_hdr *frh;
	struct rtattr *tb[FRA_MAX + 1];
	size_t len;
	vrrp_t *vrrp;
	ip_rule_t *ip_rule;

	if (h->nlmsg_type != RTM_NEWRULE && h->nlmsg_type != RTM_DELRULE)
		return 0;

	if (h->nlmsg_len < NLMSG_LENGTH(sizeof(*frh)))
		return -1;

	frh = NLMSG_DATA(h);

	/* Only IPv4 and IPv6 are valid for us */
	if (frh->family != AF_INET && frh->family != AF_INET6)
		return 0;

	len = h->nlmsg_len - NLMSG_LENGTH(sizeof (struct rtmsg));

	/* See -Wcast-align comment above, also applies to RTM_RTA */
	parse_rtattr(tb, FRA_MAX, RTM_RTA(frh), len);

#if HAVE_DECL_FRA_PROTOCOL
	if (tb[FRA_PROTOCOL] &&
	    *PTR_CAST(uint8_t, RTA_DATA(tb[FRA_PROTOCOL])) != RTPROT_KEEPALIVED) {
		/* It is not a rule we are monitoring - ignore it */
		return 0;
	}
#endif

	/* We are only interested in rule deletions now */
	if (h->nlmsg_type != RTM_DELRULE)
		return 0;

	if (!(ip_rule = rule_is_ours(frh, tb, &vrrp)))
		return 0;

	ip_rule->set = false;

	if (ip_rule->dont_track)
		return 0;

	if (vrrp)
		set_vrrp_backup(vrrp);
	else
		reinstate_static_rule(ip_rule);

	return 0;
}
#endif
#endif

/* Netlink kernel message reflection */
static int
netlink_broadcast_filter(struct sockaddr_nl *snl, struct nlmsghdr *h)
{
	switch (h->nlmsg_type) {
	case RTM_NEWLINK:
	case RTM_DELLINK:
		/* It appears that older kernels (certainly 2.6.32) can
		 * send RTM_NEWLINK (but not RTM_DELLINK) messages even
		 * when RTNLGRP_LINK has not been subscribed to. This
		 * occurs when the link is set to up state.
		 * Only the VRRP process is interested in link messages. */
#ifdef _WITH_VRRP_
#ifndef _ONE_PROCESS_DEBUG_
		if (prog_type == PROG_TYPE_VRRP)
#endif
			return netlink_link_filter(snl, h);
#endif
		break;
	case RTM_NEWADDR:
	case RTM_DELADDR:
		return netlink_if_address_filter(snl, h);
		break;
#ifdef _WITH_VRRP_
	case RTM_NEWROUTE:
	case RTM_DELROUTE:
		return netlink_route_filter(snl, h);
	case RTM_NEWRULE:
	case RTM_DELRULE:
		return netlink_rule_filter(snl, h);
#endif
	default:
		log_message(LOG_INFO,
		       "Kernel is reflecting an unknown netlink nlmsg_type: %d",
		       h->nlmsg_type);
		break;
	}
	return 0;
}

static void
kernel_netlink(thread_ref_t thread)
{
	nl_handle_t *nl = THREAD_ARG(thread);

	if (thread->type != THREAD_READ_TIMEOUT)
		netlink_parse_info(netlink_broadcast_filter, nl, NULL, true);
	nl->thread = thread_add_read(master, kernel_netlink, nl, nl->fd,
				      TIMER_NEVER, 0);
}

#ifdef _WITH_VRRP_
void
kernel_netlink_poll(void)
{
	if (nl_kernel.fd < 0)
		return;

	netlink_parse_info(netlink_broadcast_filter, &nl_kernel, NULL, true);
}
#endif

void
kernel_netlink_set_recv_bufs(void)
{
#ifdef _ONE_PROCESS_DEBUG_
#ifdef _WITH_VRRP_
	netlink_set_rx_buf_size(&nl_kernel, global_data->vrrp_netlink_monitor_rcv_bufs, global_data->vrrp_netlink_monitor_rcv_bufs_force);
	netlink_set_rx_buf_size(&nl_cmd, global_data->vrrp_netlink_cmd_rcv_bufs, global_data->vrrp_netlink_cmd_rcv_bufs_force);
#else
	netlink_set_rx_buf_size(&nl_kernel, global_data->lvs_netlink_monitor_rcv_bufs, global_data->lvs_netlink_monitor_rcv_bufs_force);
	netlink_set_rx_buf_size(&nl_cmd, global_data->lvs_netlink_cmd_rcv_bufs, global_data->lvs_netlink_cmd_rcv_bufs_force);
#endif
#else
#ifdef _WITH_VRRP_
	if (prog_type == PROG_TYPE_VRRP) {
		netlink_set_rx_buf_size(&nl_kernel, global_data->vrrp_netlink_monitor_rcv_bufs, global_data->vrrp_netlink_monitor_rcv_bufs_force);
		netlink_set_rx_buf_size(&nl_cmd, global_data->vrrp_netlink_cmd_rcv_bufs, global_data->vrrp_netlink_cmd_rcv_bufs_force);
	}
#endif
#ifdef _WITH_LVS_
	if (prog_type == PROG_TYPE_CHECKER)
		netlink_set_rx_buf_size(&nl_kernel, global_data->lvs_netlink_monitor_rcv_bufs, global_data->lvs_netlink_monitor_rcv_bufs_force);
#endif
#endif
}

void
kernel_netlink_close_monitor(void)
{
	netlink_close(&nl_kernel);
}

void
kernel_netlink_close_cmd(void)
{
	netlink_close(&nl_cmd);
}

void
kernel_netlink_close(void)
{
	kernel_netlink_close_monitor();
	kernel_netlink_close_cmd();
}

void
kernel_netlink_init(void)
{
	/*
	 * Prepare netlink kernel broadcast channel
	 * subscription. We subscribe to LINK, ADDR,
	 * and ROUTE netlink broadcast messages, but
	 * the checker process does not need the
	 * route or link messages.
	 */

	/* If the netlink kernel fd is already open, just register a read thread.
	 * This will happen at reload. */
	if (nl_kernel.fd >= 0) {
		nl_kernel.thread = thread_add_read(master, kernel_netlink, &nl_kernel, nl_kernel.fd, TIMER_NEVER, 0);
		return;
	}

#ifdef _ONE_PROCESS_DEBUG_
#ifdef _WITH_VRRP_
	netlink_socket(&nl_kernel, global_data->vrrp_netlink_monitor_rcv_bufs, global_data->vrrp_netlink_monitor_rcv_bufs_force,
			SOCK_NONBLOCK, RTNLGRP_LINK, RTNLGRP_IPV4_IFADDR, RTNLGRP_IPV6_IFADDR, 0);
#else
	netlink_socket(&nl_kernel, global_data->lvs_netlink_monitor_rcv_bufs, global_data->lvs_netlink_monitor_rcv_bufs_force,
			SOCK_NONBLOCK, RTNLGRP_IPV4_IFADDR, RTNLGRP_IPV6_IFADDR, 0);
#endif
#else
#ifdef _WITH_VRRP_
	if (prog_type == PROG_TYPE_VRRP)
		netlink_socket(&nl_kernel, global_data->vrrp_netlink_monitor_rcv_bufs, global_data->vrrp_netlink_monitor_rcv_bufs_force,
				SOCK_NONBLOCK, RTNLGRP_LINK, RTNLGRP_IPV4_IFADDR, RTNLGRP_IPV6_IFADDR, 0);
#endif
#ifdef _WITH_LVS_
	if (prog_type == PROG_TYPE_CHECKER)
		netlink_socket(&nl_kernel, global_data->lvs_netlink_monitor_rcv_bufs, global_data->lvs_netlink_monitor_rcv_bufs_force,
				SOCK_NONBLOCK, RTNLGRP_IPV4_IFADDR, RTNLGRP_IPV6_IFADDR, 0);
#endif
#endif

	if (nl_kernel.fd >= 0) {
		if (__test_bit(LOG_DETAIL_BIT, &debug))
			log_message(LOG_INFO, "Registering Kernel netlink reflector");
		nl_kernel.thread = thread_add_read(master, kernel_netlink, &nl_kernel, nl_kernel.fd,
						   TIMER_NEVER, 0);
	} else
		log_message(LOG_INFO, "Error while registering Kernel netlink reflector channel");

	/* Prepare netlink command channel. The cmd socket is used synchronously.*/
#ifdef _ONE_PROCESS_DEBUG_
#ifdef _WITH_VRRP_
	netlink_socket(&nl_cmd, global_data->vrrp_netlink_cmd_rcv_bufs, global_data->vrrp_netlink_cmd_rcv_bufs_force, 0, 0);
#else
	netlink_socket(&nl_cmd, global_data->lvs_netlink_cmd_rcv_bufs, global_data->lvs_netlink_cmd_rcv_bufs_force, 0, 0);
#endif
#else
#ifdef _WITH_VRRP_
	if (prog_type == PROG_TYPE_VRRP)
		netlink_socket(&nl_cmd, global_data->vrrp_netlink_cmd_rcv_bufs, global_data->vrrp_netlink_cmd_rcv_bufs_force, 0, 0);
#endif
#ifdef _WITH_LVS_
	if (prog_type == PROG_TYPE_CHECKER)
		netlink_socket(&nl_cmd, global_data->lvs_netlink_cmd_rcv_bufs, global_data->lvs_netlink_cmd_rcv_bufs_force, 0, 0);
#endif
#endif
	if (nl_cmd.fd >= 0) {
		if (__test_bit(LOG_DETAIL_BIT, &debug))
			log_message(LOG_INFO, "Registering Kernel netlink command channel");
	} else
		log_message(LOG_INFO, "Error while registering Kernel netlink cmd channel");

	/* Start with netlink interface and address lookup */
#ifdef _WITH_VRRP_
#ifndef _ONE_PROCESS_DEBUG_
	if (prog_type == PROG_TYPE_VRRP)
#endif
		init_interface_queue();
#endif

	netlink_address_lookup();

#if !defined _ONE_PROCESS_DEBUG_ && defined _WITH_LVS_
	if (prog_type == PROG_TYPE_CHECKER)
		kernel_netlink_close_cmd();
#endif
}

void
cancel_kernel_netlink_threads(void)
{
	if (nl_kernel.fd != -1 && nl_kernel.thread) {
		thread_cancel(nl_kernel.thread);
		nl_kernel.thread = NULL;
	}
}

#ifdef _WITH_VRRP_
void
kernel_netlink_read_interfaces(void)
{
	int ret;

#ifdef _WITH_VRRP_
	netlink_socket(&nl_cmd, global_data->vrrp_netlink_cmd_rcv_bufs, global_data->vrrp_netlink_cmd_rcv_bufs_force, 0, 0);
#else
	netlink_socket(&nl_cmd, global_data->lvs_netlink_cmd_rcv_bufs, global_data->lvs_netlink_cmd_rcv_bufs_force, 0, 0);
#endif

	if (nl_cmd.fd < 0)
		fprintf(stderr, "Error while registering Kernel netlink cmd channel\n");

	init_interface_queue();

	if ((ret = netlink_address_lookup()))
		fprintf(stderr, "netlink_address_lookup() returned %d\n", ret);

	kernel_netlink_close_cmd();
}
#endif

#ifdef THREAD_DUMP
void
register_keepalived_netlink_addresses(void)
{
	register_thread_address("kernel_netlink", kernel_netlink);
#ifdef _WITH_VRRP_
	register_thread_address("delayed_if_flags_change_thread", delayed_if_flags_change_thread);
#endif
}
#endif<|MERGE_RESOLUTION|>--- conflicted
+++ resolved
@@ -1187,9 +1187,6 @@
 						  IF_ISUP(ifp)) &&
 #endif
 						 (!__test_bit(VRRP_FLAG_SADDR_FROM_CONFIG, &vrrp->flags) || is_tracking_saddr)) {
-<<<<<<< HEAD
-						down_instance(vrrp, false, VRRP_IF_FAULT_FLAG_NO_SOURCE_IP);
-=======
 						/* Don't attempt to send an IPv6 advert if no address on the interface */
 						if (vrrp->saddr.ss_family == AF_INET6
 #ifdef _HAVE_VRRP_VMAC_
@@ -1198,8 +1195,7 @@
 											)
 							vrrp->saddr.ss_family = AF_UNSPEC;
 
-						down_instance(vrrp);
->>>>>>> 1bb3f604
+						down_instance(vrrp, false, VRRP_IF_FAULT_FLAG_NO_SOURCE_IP);
 						vrrp->saddr.ss_family = AF_UNSPEC;
 					}
 				}
