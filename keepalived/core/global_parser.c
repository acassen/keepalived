/*
 * Soft:        Keepalived is a failover program for the LVS project
 *              <www.linuxvirtualserver.org>. It monitor & manipulate
 *              a loadbalanced server pool using multi-layer checks.
 *
 * Part:        Configuration file parser/reader. Place into the dynamic
 *              data structure representation the conf file representing
 *              the loadbalanced server pool.
 *
 * Author:      Alexandre Cassen, <acassen@linux-vs.org>
 *
 *              This program is distributed in the hope that it will be useful,
 *              but WITHOUT ANY WARRANTY; without even the implied warranty of
 *              MERCHANTABILITY or FITNESS FOR A PARTICULAR PURPOSE.
 *              See the GNU General Public License for more details.
 *
 *              This program is free software; you can redistribute it and/or
 *              modify it under the terms of the GNU General Public License
 *              as published by the Free Software Foundation; either version
 *              2 of the License, or (at your option) any later version.
 *
 * Copyright (C) 2001-2012 Alexandre Cassen, <acassen@gmail.com>
 */

#include "config.h"

#include <stdlib.h>
<<<<<<< HEAD
=======
#include <stdint.h>
#include <stdbool.h>
>>>>>>> 53f7e766
#include <unistd.h>
#include <pwd.h>
#include <grp.h>
#include <ctype.h>

#ifdef _WITH_SNMP_
#include "snmp.h"
#endif

#include "global_parser.h"
#include "global_data.h"
#include "main.h"
#include "parser.h"
#include "smtp.h"
#include "utils.h"
#include "logger.h"

#if HAVE_DECL_CLONE_NEWNET
#include "namespaces.h"
#endif

#define LVS_MAX_TIMEOUT		(86400*31)	/* 31 days */

/* data handlers */
/* Global def handlers */
static void
use_polling_handler(__attribute__((unused)) vector_t *strvec)
{
	global_data->linkbeat_use_polling = true;
}
static void
routerid_handler(vector_t *strvec)
{
	FREE_PTR(global_data->router_id);
	global_data->router_id = set_value(strvec);
}
static void
emailfrom_handler(vector_t *strvec)
{
	FREE_PTR(global_data->email_from);
	global_data->email_from = set_value(strvec);
}
static void
smtpto_handler(vector_t *strvec)
{
	global_data->smtp_connection_to = strtoul(strvec_slot(strvec, 1), NULL, 10) * TIMER_HZ;
}
static void
smtpserver_handler(vector_t *strvec)
{
	int ret = -1;
	char *port_str = SMTP_PORT_STR;

	/* Has a port number been specified? */
	if (vector_size(strvec) >= 3)
		port_str = strvec_slot(strvec,2);

	/* It can't be an IP address if it contains '-' or '/', and 
	   inet_stosockaddr() modifies the string if it contains either of them */
	if (!strpbrk(strvec_slot(strvec, 1), "-/"))
		ret = inet_stosockaddr(strvec_slot(strvec, 1), port_str, &global_data->smtp_server);

	if (ret < 0)
		domain_stosockaddr(strvec_slot(strvec, 1), port_str, &global_data->smtp_server);
}
static void
smtphelo_handler(vector_t *strvec)
{
	char *helo_name;

	if (vector_size(strvec) < 2)
		return;

	helo_name = MALLOC(strlen(strvec_slot(strvec, 1)) + 1);
	if (!helo_name)
		return;

	strcpy(helo_name, strvec_slot(strvec, 1));
	global_data->smtp_helo_name = helo_name;
}
static void
email_handler(vector_t *strvec)
{
	vector_t *email_vec = read_value_block(strvec);
	unsigned int i;
	char *str;

	for (i = 0; i < vector_size(email_vec); i++) {
		str = vector_slot(email_vec, i);
		alloc_email(str);
	}

	free_strvec(email_vec);
}
#ifdef _WITH_VRRP_
static void
default_interface_handler(vector_t *strvec)
{
	interface_t *ifp;

	if (vector_size(strvec) < 2) {
		log_message(LOG_INFO, "default_interface requires interface name");
		return;
	}
	ifp = if_get_by_ifname(strvec_slot(strvec, 1), true);
	if (!ifp->ifindex)
		log_message(LOG_INFO, "WARNING - default interface %s doesn't currently exist", ifp->ifname);

	global_data->default_ifp = ifp;
}
#endif
#ifdef _WITH_LVS_
static void
lvs_timeouts(vector_t *strvec)
{
	long val;
	size_t i;
	char *endptr;

	if (vector_size(strvec) < 3) {
		log_message(LOG_INFO, "lvs_timeouts requires at least one option");
		return;
	}

	for (i = 1; i < vector_size(strvec); i++) {
		if (!strcmp(strvec_slot(strvec, i), "tcp")) {
			if (i == vector_size(strvec) - 1) {
				log_message(LOG_INFO, "No value specified for lvs_timout tcp - ignoring");
				continue;
			}
			val = strtol(strvec_slot(strvec, i+1), &endptr, 10);
			if (*endptr != '\0' || val < 0 || val > LVS_MAX_TIMEOUT)
				log_message(LOG_INFO, "Invalid lvs_timeout tcp (%s) - ignoring", FMT_STR_VSLOT(strvec, i+1));
			else
				global_data->lvs_tcp_timeout = (int)val;
			i++;	/* skip over value */
			continue;
		}
		if (!strcmp(strvec_slot(strvec, i), "tcpfin")) {
			if (i == vector_size(strvec) - 1) {
				log_message(LOG_INFO, "No value specified for lvs_timeout tcpfin - ignoring");
				continue;
			}
			val = strtol(strvec_slot(strvec, i+1), &endptr, 10);
			if (*endptr != '\0' || val < 1 || val > LVS_MAX_TIMEOUT)
				log_message(LOG_INFO, "Invalid lvs_timeout tcpfin (%s) - ignoring", FMT_STR_VSLOT(strvec, i+1));
			else
				global_data->lvs_tcpfin_timeout = (int)val;
			i++;	/* skip over value */
			continue;
		}
		if (!strcmp(strvec_slot(strvec, i), "udp")) {
			if (i == vector_size(strvec) - 1) {
				log_message(LOG_INFO, "No value specified for lvs_timeout udp - ignoring");
				continue;
			}
			val = strtol(strvec_slot(strvec, i+1), &endptr, 10);
			if (*endptr != '\0' || val < 1 || val > LVS_MAX_TIMEOUT)
				log_message(LOG_INFO, "Invalid lvs_timeout udp (%s) - ignoring", FMT_STR_VSLOT(strvec, i+1));
			else
				global_data->lvs_udp_timeout = (int)val;
			i++;	/* skip over value */
			continue;
		}
		log_message(LOG_INFO, "Unknown option %s specified for lvs_timeouts", FMT_STR_VSLOT(strvec, i));
	}
}
#if defined _WITH_LVS_ && defined _WITH_VRRP_
static void
lvs_syncd_handler(vector_t *strvec)
{
	unsigned long val;
	size_t i;
	char *endptr;

	if (global_data->lvs_syncd.ifname) {
		log_message(LOG_INFO, "lvs_sync_daemon has already been specified as %s %s - ignoring", global_data->lvs_syncd.ifname, global_data->lvs_syncd.vrrp_name);
		return;
	}

	if (vector_size(strvec) < 3) {
		log_message(LOG_INFO, "lvs_sync_daemon requires interface, VRRP instance");
		return;
	}

	global_data->lvs_syncd.ifname = set_value(strvec);

	global_data->lvs_syncd.vrrp_name = MALLOC(strlen(strvec_slot(strvec, 2)) + 1);
	if (!global_data->lvs_syncd.vrrp_name)
		return;
	strcpy(global_data->lvs_syncd.vrrp_name, strvec_slot(strvec, 2));

	/* This is maintained for backwards compatibility, prior to adding "id" option */
	if (vector_size(strvec) >= 4 && isdigit(FMT_STR_VSLOT(strvec, 3)[0])) {
		log_message(LOG_INFO, "Please use keyword \"id\" before lvs_sync_daemon syncid value");
		val = strtoul(strvec_slot(strvec,3), &endptr, 10);
		if (*endptr || val > 255)
			log_message(LOG_INFO, "Invalid syncid (%s) - defaulting to vrid", FMT_STR_VSLOT(strvec, 3));
		else
			global_data->lvs_syncd.syncid = (unsigned)val;
		i = 4;
	}
	else
		i = 3;

	for ( ; i < vector_size(strvec); i++) {
		if (!strcmp(strvec_slot(strvec, i), "id")) {
			if (i == vector_size(strvec) - 1) {
				log_message(LOG_INFO, "No value specified for lvs_sync_daemon id, defaulting to vrid");
				continue;
			}
			val = strtoul(strvec_slot(strvec, i+1), &endptr, 10);
			if (*endptr != '\0' || val > 255)
				log_message(LOG_INFO, "Invalid syncid (%s) - defaulting to vrid", FMT_STR_VSLOT(strvec, i+1));
			else
				global_data->lvs_syncd.syncid = (unsigned)val;
			i++;	/* skip over value */
			continue;
		}
#ifdef _HAVE_IPVS_SYNCD_ATTRIBUTES_
		if (!strcmp(strvec_slot(strvec, i), "maxlen")) {
			if (i == vector_size(strvec) - 1) {
				log_message(LOG_INFO, "No value specified for lvs_sync_daemon maxlen - ignoring");
				continue;
			}
			val = strtoul(strvec_slot(strvec, i+1), &endptr, 10);
			if (*endptr != '\0' || !val || val > 65535 - 20 - 8)
				log_message(LOG_INFO, "Invalid lvs_sync_daemon maxlen (%s) - ignoring", FMT_STR_VSLOT(strvec, i+1));
			else
				global_data->lvs_syncd.sync_maxlen = (uint16_t)val;
			i++;	/* skip over value */
			continue;
		}
		if (!strcmp(strvec_slot(strvec, i), "port")) {
			if (i == vector_size(strvec) - 1) {
				log_message(LOG_INFO, "No value specified for lvs_sync_daemon port - ignoring");
				continue;
			}
			val = strtoul(strvec_slot(strvec, i+1), &endptr, 10);
			if (*endptr != '\0' || !val || val > 65535)
				log_message(LOG_INFO, "Invalid lvs_sync_daemon port (%s) - ignoring", FMT_STR_VSLOT(strvec, i+1));
			else
				global_data->lvs_syncd.mcast_port = (uint16_t)val;
			i++;	/* skip over value */
			continue;
		}
		if (!strcmp(strvec_slot(strvec, i), "ttl")) {
			if (i == vector_size(strvec) - 1) {
				log_message(LOG_INFO, "No value specified for lvs_sync_daemon ttl - ignoring");
				continue;
			}
			val = strtoul(strvec_slot(strvec, i+1), &endptr, 10);
			if (*endptr != '\0' || !val || val > 255)
				log_message(LOG_INFO, "Invalid lvs_sync_daemon ttl (%s) - ignoring", FMT_STR_VSLOT(strvec, i+1));
			else
				global_data->lvs_syncd.mcast_ttl = (uint8_t)val;
			i++;	/* skip over value */
			continue;
		}
		if (!strcmp(strvec_slot(strvec, i), "group")) {
			if (i == vector_size(strvec) - 1) {
				log_message(LOG_INFO, "No value specified for lvs_sync_daemon group - ignoring");
				continue;
			}

			if (inet_stosockaddr(strvec_slot(strvec, i+1), NULL, &global_data->lvs_syncd.mcast_group) < 0)
				log_message(LOG_INFO, "Invalid lvs_sync_daemon group (%s) - ignoring", FMT_STR_VSLOT(strvec, i+1));

			if ((global_data->lvs_syncd.mcast_group.ss_family == AF_INET  && !IN_MULTICAST(htonl(((struct sockaddr_in *)&global_data->lvs_syncd.mcast_group)->sin_addr.s_addr))) ||
			    (global_data->lvs_syncd.mcast_group.ss_family == AF_INET6 && !IN6_IS_ADDR_MULTICAST(&((struct sockaddr_in6 *)&global_data->lvs_syncd.mcast_group)->sin6_addr))) {
				log_message(LOG_INFO, "lvs_sync_daemon group address %s is not multicast - ignoring", FMT_STR_VSLOT(strvec, i+1));
				global_data->lvs_syncd.mcast_group.ss_family = AF_UNSPEC;
			}

			i++;	/* skip over value */
			continue;
		}
#endif
		log_message(LOG_INFO, "Unknown option %s specified for lvs_sync_daemon", FMT_STR_VSLOT(strvec, i));
	}
}
#endif
static void
lvs_flush_handler(__attribute__((unused)) vector_t *strvec)
{
	global_data->lvs_flush = true;
}
#endif
#ifdef _WITH_VRRP_
static void
vrrp_mcast_group4_handler(vector_t *strvec)
{
	struct sockaddr_storage *mcast = &global_data->vrrp_mcast_group4;
	int ret;

	ret = inet_stosockaddr(strvec_slot(strvec, 1), 0, mcast);
	if (ret < 0) {
		log_message(LOG_ERR, "Configuration error: Cant parse vrrp_mcast_group4 [%s]. Skipping"
				   , FMT_STR_VSLOT(strvec, 1));
	}
}
static void
vrrp_mcast_group6_handler(vector_t *strvec)
{
	struct sockaddr_storage *mcast = &global_data->vrrp_mcast_group6;
	int ret;

	ret = inet_stosockaddr(strvec_slot(strvec, 1), 0, mcast);
	if (ret < 0) {
		log_message(LOG_ERR, "Configuration error: Cant parse vrrp_mcast_group6 [%s]. Skipping"
				   , FMT_STR_VSLOT(strvec, 1));
	}
}
static void
vrrp_garp_delay_handler(vector_t *strvec)
{
	global_data->vrrp_garp_delay = (unsigned)strtoul(strvec_slot(strvec, 1), NULL, 10) * TIMER_HZ;
}
static void
vrrp_garp_rep_handler(vector_t *strvec)
{
	global_data->vrrp_garp_rep = (unsigned)strtoul(strvec_slot(strvec, 1), NULL, 10);
	if (global_data->vrrp_garp_rep < 1)
		global_data->vrrp_garp_rep = 1;
}
static void
vrrp_garp_refresh_handler(vector_t *strvec)
{
	global_data->vrrp_garp_refresh.tv_sec = (unsigned)strtoul(strvec_slot(strvec, 1), NULL, 10);
}
static void
vrrp_garp_refresh_rep_handler(vector_t *strvec)
{
	global_data->vrrp_garp_refresh_rep = (unsigned)strtoul(strvec_slot(strvec, 1), NULL, 10);
	if (global_data->vrrp_garp_refresh_rep < 1)
		global_data->vrrp_garp_refresh_rep = 1;
}
static void
vrrp_garp_lower_prio_delay_handler(vector_t *strvec)
{
	global_data->vrrp_garp_lower_prio_delay = (unsigned)strtoul(strvec_slot(strvec, 1), NULL, 10) * TIMER_HZ;
}
static void
vrrp_garp_lower_prio_rep_handler(vector_t *strvec)
{
	global_data->vrrp_garp_lower_prio_rep = (unsigned)strtoul(strvec_slot(strvec, 1), NULL, 10);
}
static void
vrrp_garp_interval_handler(vector_t *strvec)
{
	global_data->vrrp_garp_interval = (unsigned)(atof(strvec_slot(strvec, 1)) * TIMER_HZ);
	if (global_data->vrrp_garp_interval >= 1 * TIMER_HZ)
		log_message(LOG_INFO, "The vrrp_garp_interval is very large - %s seconds", FMT_STR_VSLOT(strvec, 1));
}
static void
vrrp_gna_interval_handler(vector_t *strvec)
{
	global_data->vrrp_gna_interval = (unsigned)(atof(strvec_slot(strvec, 1)) * TIMER_HZ);
	if (global_data->vrrp_gna_interval >= 1 * TIMER_HZ)
		log_message(LOG_INFO, "The vrrp_gna_interval is very large - %s seconds", FMT_STR_VSLOT(strvec, 1));
}
static void
vrrp_lower_prio_no_advert_handler(vector_t *strvec)
{
	int res;

	if (vector_size(strvec) >= 2) {
		res = check_true_false(strvec_slot(strvec,1));
		if (res < 0)
			log_message(LOG_INFO, "Invalid value for vrrp_lower_prio_no_advert specified");
		else
			global_data->vrrp_lower_prio_no_advert = res;
	}
	else
		global_data->vrrp_lower_prio_no_advert = true;
}
static void
vrrp_iptables_handler(vector_t *strvec)
{
	global_data->vrrp_iptables_inchain[0] = '\0';
	global_data->vrrp_iptables_outchain[0] = '\0';
	if (vector_size(strvec) >= 2) {
		if (strlen(strvec_slot(strvec,1)) >= sizeof(global_data->vrrp_iptables_inchain)-1) {
			log_message(LOG_INFO, "VRRP Error : iptables in chain name too long - ignored");
			return;
		}
		strcpy(global_data->vrrp_iptables_inchain, strvec_slot(strvec,1));
	}
	if (vector_size(strvec) >= 3) {
		if (strlen(strvec_slot(strvec,2)) >= sizeof(global_data->vrrp_iptables_outchain)-1) {
			log_message(LOG_INFO, "VRRP Error : iptables out chain name too long - ignored");
			return;
		}
		strcpy(global_data->vrrp_iptables_outchain, strvec_slot(strvec,2));
	}
}
#ifdef _HAVE_LIBIPSET_
static void
vrrp_ipsets_handler(vector_t *strvec)
{
	size_t len;

	if (vector_size(strvec) >= 2) {
		if (strlen(strvec_slot(strvec,1)) >= sizeof(global_data->vrrp_ipset_address)-1) {
			log_message(LOG_INFO, "VRRP Error : ipset address name too long - ignored");
			return;
		}
		strcpy(global_data->vrrp_ipset_address, strvec_slot(strvec,1));
	}
	else {
		global_data->using_ipsets = false;
		return;
	}

	if (vector_size(strvec) >= 3) {
		if (strlen(strvec_slot(strvec,2)) >= sizeof(global_data->vrrp_ipset_address6)-1) {
			log_message(LOG_INFO, "VRRP Error : ipset IPv6 address name too long - ignored");
			return;
		}
		strcpy(global_data->vrrp_ipset_address6, strvec_slot(strvec,2));
	}
	else {
		/* No second set specified, copy first name and add "6" */
		strcpy(global_data->vrrp_ipset_address6, global_data->vrrp_ipset_address);
		global_data->vrrp_ipset_address6[sizeof(global_data->vrrp_ipset_address6) - 2] = '\0';
		strcat(global_data->vrrp_ipset_address6, "6");
	}
	if (vector_size(strvec) >= 4) {
		if (strlen(strvec_slot(strvec,3)) >= sizeof(global_data->vrrp_ipset_address_iface6)-1) {
			log_message(LOG_INFO, "VRRP Error : ipset IPv6 address_iface name too long - ignored");
			return;
		}
		strcpy(global_data->vrrp_ipset_address_iface6, strvec_slot(strvec,3));
	}
	else {
		/* No third set specified, copy second name and add "_if6" */
		strcpy(global_data->vrrp_ipset_address_iface6, global_data->vrrp_ipset_address6);
		len = strlen(global_data->vrrp_ipset_address_iface6);
		if (global_data->vrrp_ipset_address_iface6[len-1] == '6')
			global_data->vrrp_ipset_address_iface6[--len] = '\0';
		global_data->vrrp_ipset_address_iface6[sizeof(global_data->vrrp_ipset_address_iface6) - 5] = '\0';
		strcat(global_data->vrrp_ipset_address_iface6, "_if6");
	}
}
#endif
static void
vrrp_version_handler(vector_t *strvec)
{
	uint8_t version = (uint8_t)strtoul(strvec_slot(strvec, 1), NULL, 10);
	if (VRRP_IS_BAD_VERSION(version)) {
		log_message(LOG_INFO, "VRRP Error : Version not valid !");
		log_message(LOG_INFO, "             must be between either 2 or 3. reconfigure !");
		return;
	}
	global_data->vrrp_version = version;
}
static void
vrrp_check_unicast_src_handler(__attribute__((unused)) vector_t *strvec)
{
	global_data->vrrp_check_unicast_src = 1;
}
static void
vrrp_check_adv_addr_handler(__attribute__((unused)) vector_t *strvec)
{
	global_data->vrrp_skip_check_adv_addr = 1;
}
static void
vrrp_strict_handler(__attribute__((unused)) vector_t *strvec)
{
	global_data->vrrp_strict = 1;
}
static void
vrrp_prio_handler(vector_t *strvec)
{
	int priority;

	if (vector_size(strvec) < 2) {
		log_message(LOG_INFO, "No vrrp process priority specified");
		return;
	}

	priority = atoi(strvec_slot(strvec, 1));
	if (priority < -20 || priority > 19) {
		log_message(LOG_INFO, "Invalid vrrp process priority specified");
		return;
	}

	global_data->vrrp_process_priority = (int8_t)priority;
}
static void
vrrp_no_swap_handler(__attribute__((unused)) vector_t *strvec)
{
	global_data->vrrp_no_swap = true;
}
#endif
#ifdef _WITH_LVS_
static void
checker_prio_handler(vector_t *strvec)
{
	int priority;

	if (vector_size(strvec) < 2) {
		log_message(LOG_INFO, "No checker process priority specified");
		return;
	}

	priority = atoi(strvec_slot(strvec, 1));
	if (priority < -20 || priority > 19) {
		log_message(LOG_INFO, "Invalid checker process priority specified");
		return;
	}

	global_data->checker_process_priority = (int8_t)priority;
}
static void
checker_no_swap_handler(__attribute__((unused)) vector_t *strvec)
{
	global_data->checker_no_swap = true;
}
#endif
#ifdef _WITH_SNMP_
static void
snmp_socket_handler(vector_t *strvec)
{
	if (vector_size(strvec) > 2) {
		log_message(LOG_INFO, "Too many parameters specified for snmp_socket - ignoring");
		return;
	}

	if (vector_size(strvec) < 2) {
		log_message(LOG_INFO, "SNMP error : snmp socket name missing");
		return;
	}

	if (strlen(strvec_slot(strvec,1)) > PATH_MAX - 1) {
		log_message(LOG_INFO, "SNMP error : snmp socket name too long - ignored");
		return;
	}

	if (global_data->snmp_socket) {
		log_message(LOG_INFO, "SNMP socket already set to %s - ignoring", global_data->snmp_socket);
		return;
	}

	global_data->snmp_socket = MALLOC(strlen(strvec_slot(strvec, 1) + 1));
	strcpy(global_data->snmp_socket, strvec_slot(strvec,1));
}
static void
trap_handler(__attribute__((unused)) vector_t *strvec)
{
	global_data->enable_traps = true;
}
#ifdef _WITH_SNMP_KEEPALIVED_
static void
snmp_keepalived_handler(__attribute__((unused)) vector_t *strvec)
{
	global_data->enable_snmp_keepalived = true;
}
#endif
#ifdef _WITH_SNMP_RFC_
static void
snmp_rfc_handler(__attribute__((unused)) vector_t *strvec)
{
	global_data->enable_snmp_rfcv2 = true;
	global_data->enable_snmp_rfcv3 = true;
}
#endif
#ifdef _WITH_SNMP_RFCV2_
static void
snmp_rfcv2_handler(__attribute__((unused)) vector_t *strvec)
{
	global_data->enable_snmp_rfcv2 = true;
}
#endif
#ifdef _WITH_SNMP_RFCV3_
static void
snmp_rfcv3_handler(__attribute__((unused)) vector_t *strvec)
{
	global_data->enable_snmp_rfcv3 = true;
}
#endif
#ifdef _WITH_SNMP_CHECKER_
static void
snmp_checker_handler(__attribute__((unused)) vector_t *strvec)
{
	global_data->enable_snmp_checker = true;
}
#endif
#endif
#if HAVE_DECL_CLONE_NEWNET
static void
net_namespace_handler(vector_t *strvec)
{
	/* If we are reloading, there has already been a check that the
	 * namespace hasn't changed */ 
	if (!reload) {
		if (!network_namespace) {
			network_namespace = set_value(strvec);
			use_pid_dir = true;
		}
		else
			log_message(LOG_INFO, "Duplicate net_namespace definition %s - ignoring", FMT_STR_VSLOT(strvec, 1));
	}

#ifdef _WITH_SNMP_
	/* Multiple instances of keepalived cannot register the same MIB
	 * with the same instance of snmpd. In order for snmpd to work
	 * with multiple instances of keepalived, there would need to be
	 * one instance of snmpd per keepalived instance. Using unix domain
	 * sockets will not work for this, so set the default snmp_socket
	 * to udp:localhost:705 which will enable keepalived to communicate
	 * with its own instance of snmpd running in the same network namespace. */
	if (global_data && !global_data->snmp_socket) {
		global_data->snmp_socket = MALLOC(strlen(SNMP_DEFAULT_NETWORK_SOCKET) + 1);
		if (!global_data->snmp_socket) {
			log_message(LOG_INFO, "Unable to set default SNMP socket for network namespace");
			return;
		}
		strcpy(global_data->snmp_socket, SNMP_DEFAULT_NETWORK_SOCKET);
	}
#endif
}

static void
namespace_ipsets_handler(__attribute__((unused)) vector_t *strvec)
{
	namespace_with_ipsets = true;
}
#endif

#ifdef _WITH_DBUS_
static void
enable_dbus_handler(__attribute__((unused)) vector_t *strvec)
{
	global_data->enable_dbus = true;
}
#endif

static void
instance_handler(vector_t *strvec)
{
	if (!reload) {
		if (!instance_name) {
			instance_name = set_value(strvec);
			use_pid_dir = true;
		}
		else
			log_message(LOG_INFO, "Duplicate instance definition %s - ignoring", FMT_STR_VSLOT(strvec, 1));
	}
}

static void
use_pid_dir_handler(__attribute__((unused)) vector_t *strvec)
{
	use_pid_dir = true;
}

bool
set_script_uid_gid(vector_t *strvec, unsigned keyword_offset, uid_t *uid_p, gid_t *gid_p)
{
	char *username;
	char *groupname;
	uid_t uid;
	gid_t gid;
	struct passwd pwd;
	struct passwd *pwd_p;
	struct group grp;
	struct group *grp_p;
	int ret;
	char buf[getpwnam_buf_len];

	username = strvec_slot(strvec, keyword_offset);

	if ((ret = getpwnam_r(username, &pwd, buf, sizeof(buf), &pwd_p))) {
		log_message(LOG_INFO, "Unable to resolve script username '%s' - ignoring", username);
		return true;
	}
	if (!pwd_p) {
		log_message(LOG_INFO, "Script user '%s' does not exist", username);
		return true;
	}

	uid = pwd.pw_uid;
	gid = pwd.pw_gid;

	if (vector_size(strvec) > keyword_offset + 1) {
		groupname = strvec_slot(strvec, keyword_offset + 1);
		if ((ret = getgrnam_r(groupname, &grp, buf, sizeof(buf), &grp_p))) {
			log_message(LOG_INFO, "Unable to resolve script group name '%s' - ignoring", groupname);
			return true;
		}
		if (!grp_p) {
			log_message(LOG_INFO, "Script group '%s' does not exist", groupname);
			return true;
		}
		gid = grp.gr_gid;
	}

	*uid_p = uid;
	*gid_p = gid;

	return false;
}

static void
script_user_handler(vector_t *strvec)
{
	if (vector_size(strvec) < 2) {
		log_message(LOG_INFO, "No script username specified");
		return;
	}

	if (set_script_uid_gid(strvec, 1, &default_script_uid, &default_script_gid))
		log_message(LOG_INFO, "Error setting global script uid/gid");
}

static void
script_security_handler(__attribute__((unused)) vector_t *strvec)
{
	script_security = true;
}

void
init_global_keywords(bool global_active)
{
	/* global definitions mapping */
	install_keyword_root("linkbeat_use_polling", use_polling_handler, global_active);
#if HAVE_DECL_CLONE_NEWNET
	install_keyword_root("net_namespace", &net_namespace_handler, !global_active);
	install_keyword_root("namespace_with_ipsets", &namespace_ipsets_handler, !global_active);
#endif
	install_keyword_root("use_pid_dir", &use_pid_dir_handler, !global_active);
	install_keyword_root("instance", &instance_handler, !global_active);
	install_keyword_root("global_defs", NULL, global_active);
	install_keyword("router_id", &routerid_handler);
	install_keyword("notification_email_from", &emailfrom_handler);
	install_keyword("smtp_server", &smtpserver_handler);
	install_keyword("smtp_helo_name", &smtphelo_handler);
	install_keyword("smtp_connect_timeout", &smtpto_handler);
	install_keyword("notification_email", &email_handler);
#ifdef _WITH_VRRP_
	install_keyword("default_interface", &default_interface_handler);
#endif
#ifdef _WITH_LVS_
	install_keyword("lvs_timeouts", &lvs_timeouts);
	install_keyword("lvs_flush", &lvs_flush_handler);
#ifdef _WITH_VRRP_
	install_keyword("lvs_sync_daemon", &lvs_syncd_handler);
#endif
#endif
#ifdef _WITH_VRRP_
	install_keyword("vrrp_mcast_group4", &vrrp_mcast_group4_handler);
	install_keyword("vrrp_mcast_group6", &vrrp_mcast_group6_handler);
	install_keyword("vrrp_garp_master_delay", &vrrp_garp_delay_handler);
	install_keyword("vrrp_garp_master_repeat", &vrrp_garp_rep_handler);
	install_keyword("vrrp_garp_master_refresh", &vrrp_garp_refresh_handler);
	install_keyword("vrrp_garp_master_refresh_repeat", &vrrp_garp_refresh_rep_handler);
	install_keyword("vrrp_garp_lower_prio_delay", &vrrp_garp_lower_prio_delay_handler);
	install_keyword("vrrp_garp_lower_prio_repeat", &vrrp_garp_lower_prio_rep_handler);
	install_keyword("vrrp_garp_interval", &vrrp_garp_interval_handler);
	install_keyword("vrrp_gna_interval", &vrrp_gna_interval_handler);
	install_keyword("vrrp_lower_prio_no_advert", &vrrp_lower_prio_no_advert_handler);
	install_keyword("vrrp_version", &vrrp_version_handler);
	install_keyword("vrrp_iptables", &vrrp_iptables_handler);
#ifdef _HAVE_LIBIPSET_
	install_keyword("vrrp_ipsets", &vrrp_ipsets_handler);
#endif
	install_keyword("vrrp_check_unicast_src", &vrrp_check_unicast_src_handler);
	install_keyword("vrrp_skip_check_adv_addr", &vrrp_check_adv_addr_handler);
	install_keyword("vrrp_strict", &vrrp_strict_handler);
	install_keyword("vrrp_priority", &vrrp_prio_handler);
	install_keyword("vrrp_no_swap", &vrrp_no_swap_handler);
#endif
#ifdef _WITH_LVS_
	install_keyword("checker_priority", &checker_prio_handler);
	install_keyword("checker_no_swap", &checker_no_swap_handler);
#endif
#ifdef _WITH_SNMP_
	install_keyword("snmp_socket", &snmp_socket_handler);
	install_keyword("enable_traps", &trap_handler);
#ifdef _WITH_SNMP_KEEPALIVED_
	install_keyword("enable_snmp_keepalived", &snmp_keepalived_handler);
#endif
#ifdef _WITH_SNMP_RFC_
	install_keyword("enable_snmp_rfc", &snmp_rfc_handler);
#endif
#ifdef _WITH_SNMP_RFCV2_
	install_keyword("enable_snmp_rfcv2", &snmp_rfcv2_handler);
#endif
#ifdef _WITH_SNMP_RFCV3_
	install_keyword("enable_snmp_rfcv3", &snmp_rfcv3_handler);
#endif
#ifdef _WITH_SNMP_CHECKER_
	install_keyword("enable_snmp_checker", &snmp_checker_handler);
#endif
#endif
#ifdef _WITH_DBUS_
	install_keyword("enable_dbus", &enable_dbus_handler);
#endif
	install_keyword("script_user", &script_user_handler);
	install_keyword("enable_script_security", &script_security_handler);
}<|MERGE_RESOLUTION|>--- conflicted
+++ resolved
@@ -25,11 +25,8 @@
 #include "config.h"
 
 #include <stdlib.h>
-<<<<<<< HEAD
-=======
 #include <stdint.h>
 #include <stdbool.h>
->>>>>>> 53f7e766
 #include <unistd.h>
 #include <pwd.h>
 #include <grp.h>
