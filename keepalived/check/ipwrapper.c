/*
 * Soft:        Keepalived is a failover program for the LVS project
 *              <www.linuxvirtualserver.org>. It monitor & manipulate
 *              a loadbalanced server pool using multi-layer checks.
 *
 * Part:        Manipulation functions for IPVS & IPFW wrappers.
 *
 * Author:      Alexandre Cassen, <acassen@linux-vs.org>
 *
 *              This program is distributed in the hope that it will be useful,
 *              but WITHOUT ANY WARRANTY; without even the implied warranty of
 *              MERCHANTABILITY or FITNESS FOR A PARTICULAR PURPOSE.
 *              See the GNU General Public License for more details.
 *
 *              This program is free software; you can redistribute it and/or
 *              modify it under the terms of the GNU General Public License
 *              as published by the Free Software Foundation; either version
 *              2 of the License, or (at your option) any later version.
 *
 * Copyright (C) 2001-2012 Alexandre Cassen, <acassen@gmail.com>
 */

#include "config.h"

#include <unistd.h>

#include "ipwrapper.h"
#include "check_api.h"
#include "logger.h"
#include "utils.h"
#include "main.h"
#ifdef _WITH_SNMP_CHECKER_
  #include "check_snmp.h"
#endif
#include "global_data.h"

/* Returns the sum of all alive RS weight in a virtual server. */
static long
weigh_live_realservers(virtual_server_t * vs)
{
	element e;
	real_server_t *svr;
	long count = 0;

	for (e = LIST_HEAD(vs->rs); e; ELEMENT_NEXT(e)) {
		svr = ELEMENT_DATA(e);
		if (ISALIVE(svr))
			count += svr->weight;
	}
	return count;
}

static void
notify_fifo_vs(virtual_server_t* vs, bool is_up)
{
	char *state = is_up ? "UP" : "DOWN";
	size_t size;
	char *line;
	char *vs_str;

	if (global_data->notify_fifo.fd == -1 &&
	    global_data->lvs_notify_fifo.fd == -1)
		return;

	vs_str = FMT_VS(vs);
	size = strlen(vs_str) + strlen(state) + 6;
	line = MALLOC(size);
	if (!line)
		return;

	snprintf(line, size, "VS %s %s\n", vs_str, state);

	if (global_data->notify_fifo.fd != -1) {
		if (write(global_data->notify_fifo.fd, line, size - 1) == -1) {}
	}
	if (global_data->lvs_notify_fifo.fd != -1) {
		if (write(global_data->lvs_notify_fifo.fd, line, size - 1) == -1) {}
	}

	FREE(line);
}

static void
notify_fifo_rs(virtual_server_t* vs, real_server_t* rs, bool is_up)
{
	char *state = is_up ? "UP" : "DOWN";
	size_t size;
	char *line;
	char *str;
	char *rs_str;
	char *vs_str;

	if (global_data->notify_fifo.fd == -1 &&
	    global_data->lvs_notify_fifo.fd == -1)
		return;

	str = FMT_RS(rs, vs);
	rs_str = MALLOC(strlen(str)+1);
	strcpy(rs_str, str);
	vs_str = FMT_VS(vs);
	size = strlen(rs_str) + strlen(vs_str) + strlen(state) + 7;
	line = MALLOC(size);
	if (!line)
		return;

	snprintf(line, size, "RS %s %s %s\n", rs_str, vs_str, state);
	FREE(rs_str);

	if (global_data->notify_fifo.fd != -1) {
		if (write(global_data->notify_fifo.fd, line, size - 1) == - 1) {}
	}
	if (global_data->lvs_notify_fifo.fd != -1) {
		if (write(global_data->lvs_notify_fifo.fd, line, size - 1) == -1) {}
	}

	FREE(line);
}

/* Remove a realserver IPVS rule */
static void
clear_service_rs(virtual_server_t * vs, list l)
{
	element e;
	real_server_t *rs;
	long weight_sum;
	long down_threshold = vs->quorum - vs->hysteresis;

	for (e = LIST_HEAD(l); e; ELEMENT_NEXT(e)) {
		rs = ELEMENT_DATA(e);
// ??? What about alpha mode. Use ->set
		if (!ISALIVE(rs))
			continue;

<<<<<<< HEAD
			/* In Omega mode we call VS and RS down notifiers
			 * all the way down the exit, as necessary.
			 */
			if (rs->notify_down)
				notify_exec(rs->notify_down);
			notify_fifo_rs(vs, rs, false);
=======
		log_message(LOG_INFO, "Removing service %s from VS %s"
					, FMT_RS(rs, vs)
					, FMT_VS(vs));
		ipvs_cmd(LVS_CMD_DEL_DEST, vs, rs);
		UNSET_ALIVE(rs);
		if (!vs->omega)
			continue;

		/* In Omega mode we call VS and RS down notifiers
		 * all the way down the exit, as necessary.
		 */
		if (rs->notify_down) {
			log_message(LOG_INFO, "Executing [%s] for service %s in VS %s"
					    , rs->notify_down->name
					    , FMT_RS(rs, vs)
					    , FMT_VS(vs));
			notify_exec(rs->notify_down);
		}
		notify_fifo_rs(vs, rs, false);
>>>>>>> 682c16a7
#ifdef _WITH_SNMP_CHECKER_
		check_snmp_rs_trap(rs, vs);
#endif

<<<<<<< HEAD
			/* Sooner or later VS will lose the quorum (if any). However,
			 * we don't push in a sorry server then, hence the regression
			 * is intended.
			 */
			weight_sum = weigh_live_realservers(vs);
			if (vs->quorum_state == UP && (
				!weight_sum ||
				weight_sum < down_threshold)
			) {
				vs->quorum_state = DOWN;
				if (vs->quorum_down)
					notify_exec(vs->quorum_down);
				notify_fifo_vs(vs, false);
=======
		/* Sooner or later VS will lose the quorum (if any). However,
		 * we don't push in a sorry server then, hence the regression
		 * is intended.
		 */
		weight_sum = weigh_live_realservers(vs);
		if (vs->quorum_state_up &&
		    (!weight_sum || weight_sum < down_threshold)) {
			vs->quorum_state_up = false;
			if (vs->notify_quorum_down) {
				log_message(LOG_INFO, "Executing [%s] for VS %s"
						    , vs->notify_quorum_down->name
						    , FMT_VS(vs));
				notify_exec(vs->notify_quorum_down);
			}
			notify_fifo_vs(vs, false);
>>>>>>> 682c16a7
#ifdef _WITH_SNMP_CHECKER_
			check_snmp_quorum_trap(vs);
#endif
		}
	}
}

/* Remove a virtualserver IPVS rule */
static void
clear_service_vs(virtual_server_t * vs)
{
	/* Processing real server queue */
	if (vs->s_svr) {
		if (ISALIVE(vs->s_svr)) {
			ipvs_cmd(LVS_CMD_DEL_DEST, vs, vs->s_svr);
			UNSET_ALIVE(vs->s_svr);
		}
// ??? what about alpha mode ?
	} else
		clear_service_rs(vs, vs->rs);
	/* The above will handle Omega case for VS as well. */

	ipvs_cmd(LVS_CMD_DEL, vs, NULL);

	UNSET_ALIVE(vs);
}

/* IPVS cleaner processing */
void
clear_services(void)
{
	element e;
	virtual_server_t *vs;

	if (!check_data || !check_data->vs)
		return;

	for (e = LIST_HEAD(check_data->vs); e; ELEMENT_NEXT(e)) {
		vs = ELEMENT_DATA(e);

		/* If it is a virtual server group, only clear the vs if it is the last vs using the group
		 * of the same protocol or address family. */
		clear_service_vs(vs);
	}
}

/* Set a realserver IPVS rules */
static bool
init_service_rs(virtual_server_t * vs)
{
	element e;
	real_server_t *rs;

	for (e = LIST_HEAD(vs->rs); e; ELEMENT_NEXT(e)) {
		rs = ELEMENT_DATA(e);

		if (rs->reloaded) {
			if (rs->iweight != rs->pweight)
				update_svr_wgt(rs->iweight, vs, rs, false);
			/* Do not re-add failed RS instantly on reload */
			continue;
		}

		/* In alpha mode, be pessimistic (or realistic?) and don't
		 * add real servers into the VS pool unless inhibit_on_failure.
		 * They will get there later upon healthchecks recovery (if ever).
		 */
		if ((!rs->num_failed_checkers && !ISALIVE(rs)) ||
		    (rs->inhibit && !rs->set)) {
			ipvs_cmd(LVS_CMD_ADD_DEST, vs, rs);
			if (!rs->num_failed_checkers)
				SET_ALIVE(rs);
		}
	}

	return true;
}

static void
sync_service_vsg(virtual_server_t * vs)
{
	virtual_server_group_t *vsg;
	virtual_server_group_entry_t *vsge;
	list *l;
	element e;

	vsg = vs->vsg;
	list ll[] = {
		vsg->addr_range,
		vsg->vfwmark,
		NULL,
	};

	for (l = ll; *l; l++)
		for (e = LIST_HEAD(*l); e; ELEMENT_NEXT(e)) {
			vsge = ELEMENT_DATA(e);
			if (vs->reloaded && !vsge->reloaded) {
				log_message(LOG_INFO, "VS [%s:%d:%u] added into group %s"
// Does this work with no address?
						    , inet_sockaddrtotrio(&vsge->addr, vs->service_type)
						    , vsge->range
						    , vsge->vfwmark
						    , vs->vsgname);
				/* add all reloaded and alive/inhibit-set dests
				 * to the newly created vsg item */
				ipvs_group_sync_entry(vs, vsge);
			}
		}
}

/* add or remove _alive_ real servers from a virtual server */
static void
perform_quorum_state(virtual_server_t *vs, bool add)
{
	element e;
	real_server_t *rs;

	log_message(LOG_INFO, "%s the pool for VS %s"
			    , add?"Adding alive servers to":"Removing alive servers from"
			    , FMT_VS(vs));
	for (e = LIST_HEAD(vs->rs); e; ELEMENT_NEXT(e)) {
		rs = ELEMENT_DATA(e);
		if (!ISALIVE(rs)) /* We only handle alive servers */
			continue;
// ??? The following seems unnecessary
		if (add)
			rs->alive = false;
		ipvs_cmd(add?LVS_CMD_ADD_DEST:LVS_CMD_DEL_DEST, vs, rs);
		rs->alive = true;
	}
}

void
set_quorum_states(void)
{
	virtual_server_t *vs;
	element e;

	if (LIST_ISEMPTY(check_data->vs))
		return;

	for (e = LIST_HEAD(check_data->vs); e; ELEMENT_NEXT(e)) {
		vs = ELEMENT_DATA(e);

		vs->quorum_state_up = (weigh_live_realservers(vs) >= vs->quorum + vs->hysteresis);
	}
}

/* set quorum state depending on current weight of real servers */
static void
update_quorum_state(virtual_server_t * vs)
{
	long weight_sum = weigh_live_realservers(vs);
	long up_threshold = vs->quorum + vs->hysteresis;
	long down_threshold = vs->quorum - vs->hysteresis;

	/* If we have just gained quorum, it's time to consider notify_up. */
	if (!vs->quorum_state_up &&
	    weight_sum >= up_threshold) {
		vs->quorum_state_up = true;
		log_message(LOG_INFO, "Gained quorum %u+%u=%ld <= %ld for VS %s"
				    , vs->quorum
				    , vs->hysteresis
				    , up_threshold
				    , weight_sum
				    , FMT_VS(vs));
		if (vs->s_svr && ISALIVE(vs->s_svr)) {
			/* Adding back alive real servers */
			perform_quorum_state(vs, true);

			log_message(LOG_INFO, "%s sorry server %s from VS %s"
					    , (vs->s_svr->inhibit ? "Disabling" : "Removing")
					    , FMT_RS(vs->s_svr, vs)
					    , FMT_VS(vs));

			ipvs_cmd(LVS_CMD_DEL_DEST, vs, vs->s_svr);
			vs->s_svr->alive = false;
		}
<<<<<<< HEAD
		if (vs->quorum_up)
			notify_exec(vs->quorum_up);
=======
		if (vs->notify_quorum_up) {
			log_message(LOG_INFO, "Executing [%s] for VS %s"
					    , vs->notify_quorum_up->name
					    , FMT_VS(vs));
			notify_exec(vs->notify_quorum_up);
		}
>>>>>>> 682c16a7
		notify_fifo_vs(vs, true);
#ifdef _WITH_SNMP_CHECKER_
		check_snmp_quorum_trap(vs);
#endif
		return;
	}
	else if (vs->quorum_state_up &&
		 (!weight_sum || weight_sum < down_threshold)) {
		/* We have just lost quorum for the VS, we need to consider
		 * VS notify_down and sorry_server cases
		 */
		vs->quorum_state_up = false;
		log_message(LOG_INFO, "Lost quorum %u-%u=%ld > %ld for VS %s"
				    , vs->quorum
				    , vs->hysteresis
				    , down_threshold
				    , weight_sum
				    , FMT_VS(vs));
<<<<<<< HEAD
		if (vs->quorum_down)
			notify_exec(vs->quorum_down);
=======

		if (vs->s_svr && !ISALIVE(vs->s_svr)) {
			log_message(LOG_INFO, "%s sorry server %s to VS %s"
					    , (vs->s_svr->inhibit ? "Enabling" : "Adding")
					    , FMT_RS(vs->s_svr, vs)
					    , FMT_VS(vs));

			/* the sorry server is now up in the pool, we flag it alive */
			ipvs_cmd(LVS_CMD_ADD_DEST, vs, vs->s_svr);
			vs->s_svr->alive = true;

			/* Remove remaining alive real servers */
			perform_quorum_state(vs, false);
		}

		if (vs->notify_quorum_down) {
			log_message(LOG_INFO, "Executing [%s] for VS %s"
					    , vs->notify_quorum_down->name
					    , FMT_VS(vs));
			notify_exec(vs->notify_quorum_down);
		}
>>>>>>> 682c16a7
		notify_fifo_vs(vs, false);
#ifdef _WITH_SNMP_CHECKER_
		check_snmp_quorum_trap(vs);
#endif
	}
}

/* manipulate add/remove rs according to alive state */
static bool
perform_svr_state(bool alive, virtual_server_t * vs, real_server_t * rs)
{
	notify_script_t *notify_script;
	/*
	 * | ISALIVE(rs) | alive | context
	 * | false       | false | first check failed under alpha mode, unreachable here
	 * | false       | true  | RS went up, add it to the pool
	 * | true        | false | RS went down, remove it from the pool
	 * | true        | true  | first check succeeded w/o alpha mode, unreachable here
	 */

	if (ISALIVE(rs) == alive)
		return true;

	log_message(LOG_INFO, "%sing service %s to VS %s"
			    , alive ? (rs->inhibit) ? "Enabl" : "Add" :
				      (rs->inhibit) ? "Disabl" : "Remov"
			    , FMT_RS(rs, vs)
			    , FMT_VS(vs));

	/* Change only if we have quorum or no sorry server */
	if (vs->quorum_state_up || !vs->s_svr || !ISALIVE(vs->s_svr)) {
		if (ipvs_cmd(alive ? LVS_CMD_ADD_DEST : LVS_CMD_DEL_DEST, vs, rs))
			return false;
	}
	rs->alive = alive;
	notify_script = alive ? rs->notify_up : rs->notify_down;
	if (notify_script) {
		log_message(LOG_INFO, "Executing [%s] for service %s in VS %s"
				    , notify_script->name
				    , FMT_RS(rs, vs)
				    , FMT_VS(vs));
<<<<<<< HEAD
		/* Add only if we have quorum or no sorry server */
		if (vs->quorum_state == UP || !vs->s_svr || !ISALIVE(vs->s_svr)) {
			if (ipvs_cmd(LVS_CMD_ADD_DEST, vs, rs))
				return -1;
		}
		rs->alive = alive;
		if (rs->notify_up)
			notify_exec(rs->notify_up);
		notify_fifo_rs(vs, rs, true);
=======
		notify_exec(notify_script);
	}
	notify_fifo_rs(vs, rs, alive);
>>>>>>> 682c16a7
#ifdef _WITH_SNMP_CHECKER_
	check_snmp_rs_trap(rs, vs);
#endif

	/* We may have changed quorum state. If the quorum wasn't up
	 * but is now up, this is where the rs is added. */
	update_quorum_state(vs);

	return true;
}

/* Set a virtualserver IPVS rules */
static bool
init_service_vs(virtual_server_t * vs)
{
	/* Init the VS root */
	if (!ISALIVE(vs) || vs->vsgname) {
		ipvs_cmd(LVS_CMD_ADD, vs, NULL);
		SET_ALIVE(vs);
	}

	/* Processing real server queue */
	if (!init_service_rs(vs))
		return false;

<<<<<<< HEAD
		/* server is down, it is removed from the LVS realserver pool
		 * Remove only if we have quorum or no sorry server
		 */
		if (vs->quorum_state == UP || !vs->s_svr || !ISALIVE(vs->s_svr)) {
			if (ipvs_cmd(LVS_CMD_DEL_DEST, vs, rs))
				return -1;
		}
		rs->alive = alive;
		if (rs->notify_down)
			notify_exec(rs->notify_down);
		notify_fifo_rs(vs, rs, false);
#ifdef _WITH_SNMP_CHECKER_
		check_snmp_rs_trap(rs, vs);
#endif
=======
	if (vs->reloaded && vs->vsgname) {
		/* add reloaded dests into new vsg entries */
		sync_service_vsg(vs);
	}

	/* we may have got/lost quorum due to quorum setting changed */
	/* also update, in case we need the sorry server in alpha mode */
	update_quorum_state(vs);

	return true;
}

/* Set IPVS rules */
bool
init_services(void)
{
	element e;
	list l = check_data->vs;
	virtual_server_t *vs;
>>>>>>> 682c16a7

	for (e = LIST_HEAD(l); e; ELEMENT_NEXT(e)) {
		vs = ELEMENT_DATA(e);
		if (!init_service_vs(vs))
			return false;
	}
	return true;
}

/* Store new weight in real_server struct and then update kernel. */
void
update_svr_wgt(int weight, virtual_server_t * vs, real_server_t * rs
		, bool update_quorum)
{
	if (weight != rs->weight) {
		log_message(LOG_INFO, "Changing weight from %d to %d for %s service %s of VS %s"
				    , rs->weight
				    , weight
				    , ISALIVE(rs) ? "active" : "inactive"
				    , FMT_RS(rs, vs)
				    , FMT_VS(vs));
		rs->weight = weight;
		/*
		 * Have weight change take effect now only if rs is in
		 * the pool and alive and the quorum is met (or if
		 * there is no sorry server). If not, it will take
		 * effect later when it becomes alive.
		 */
		if (rs->set && ISALIVE(rs) &&
		    (vs->quorum_state_up || !vs->s_svr || !ISALIVE(vs->s_svr)))
			ipvs_cmd(LVS_CMD_EDIT_DEST, vs, rs);
		if (update_quorum)
			update_quorum_state(vs);
	}
}

<<<<<<< HEAD
/* Test if realserver is marked UP for a specific checker */
bool
svr_checker_up(checker_id_t cid, real_server_t *rs)
=======
void
set_checker_state(checker_t *checker, bool up)
>>>>>>> 682c16a7
{
	if (checker->is_up == up)
		return;

<<<<<<< HEAD
	/*
	 * We assume there is not too much checker per
	 * real server, so we consider this lookup as
	 * o(1).
	 */
	for (e = LIST_HEAD(l); e; ELEMENT_NEXT(e)) {
		id = ELEMENT_DATA(e);
		if (*id == cid)
			return false;
	}

	return true;
=======
	checker->is_up = up;

	if (!up)
		checker->rs->num_failed_checkers++;
	else if (checker->rs->num_failed_checkers)
		checker->rs->num_failed_checkers--;
>>>>>>> 682c16a7
}

/* Update checker's state */
void
update_svr_checker_state(bool alive, checker_t *checker)
{
	if (checker->is_up == alive)
		return;

	if (alive) {
		/* call the UP handler unless any more failed checks found */
		if (checker->rs->num_failed_checkers <= 1) {
			if (!perform_svr_state(true, checker->vs, checker->rs))
				return;
		}
	}
	else {
		/* Handle not alive state */
		if (checker->rs->num_failed_checkers == 0) {
			if (!perform_svr_state(false, checker->vs, checker->rs))
				return;
		}
	}

	set_checker_state(checker, alive);
}

/* Check if a vsg entry is in new data */
static virtual_server_group_entry_t *
vsge_exist(virtual_server_group_entry_t *vsg_entry, list l)
{
	element e;
	virtual_server_group_entry_t *vsge;

	for (e = LIST_HEAD(l); e; ELEMENT_NEXT(e)) {
		vsge = ELEMENT_DATA(e);
		if (VSGE_ISEQ(vsg_entry, vsge))
			return vsge;
	}

	return NULL;
}

/* Clear the diff vsge of old group */
static void
clear_diff_vsge(list old, list new, virtual_server_t * old_vs)
{
	virtual_server_group_entry_t *vsge, *new_vsge;
	element e;

	for (e = LIST_HEAD(old); e; ELEMENT_NEXT(e)) {
		vsge = ELEMENT_DATA(e);
		new_vsge = vsge_exist(vsge, new);
		if (new_vsge) {
			new_vsge->tcp_alive = vsge->tcp_alive;
			new_vsge->udp_alive = vsge->udp_alive;
			new_vsge->sctp_alive = vsge->sctp_alive;
			new_vsge->fwm4_alive = vsge->fwm4_alive;
			new_vsge->fwm6_alive = vsge->fwm6_alive;
			new_vsge->reloaded = true;
		}
		else {
			log_message(LOG_INFO, "VS [%s:%d:%u] in group %s no longer exists"
					    , inet_sockaddrtotrio(&vsge->addr, old_vs->service_type)
					    , vsge->range
					    , vsge->vfwmark
					    , old_vs->vsgname);

			ipvs_group_remove_entry(old_vs, vsge);
		}
	}
}

/* Clear the diff vsg of the old vs */
static void
clear_diff_vsg(virtual_server_t * old_vs, virtual_server_t * new_vs)
{
	virtual_server_group_t *old = old_vs->vsg;
	virtual_server_group_t *new = new_vs->vsg;

	/* Diff the group entries */
	clear_diff_vsge(old->addr_range, new->addr_range, old_vs);
	clear_diff_vsge(old->vfwmark, new->vfwmark, old_vs);
}

/* Check if a vs exist in new data and returns pointer to it */
static virtual_server_t*
vs_exist(virtual_server_t * old_vs)
{
	element e;
	list l = check_data->vs;
	virtual_server_t *vs;

	if (LIST_ISEMPTY(l))
		return NULL;

	for (e = LIST_HEAD(l); e; ELEMENT_NEXT(e)) {
		vs = ELEMENT_DATA(e);
		if (VS_ISEQ(old_vs, vs))
			return vs;
	}

	return NULL;
}

/* Check if rs is in new vs data */
static real_server_t *
rs_exist(real_server_t * old_rs, list l)
{
	element e;
	real_server_t *rs;

	if (LIST_ISEMPTY(l))
		return NULL;

	for (e = LIST_HEAD(l); e; ELEMENT_NEXT(e)) {
		rs = ELEMENT_DATA(e);
		if (RS_ISEQ(rs, old_rs))
			return rs;
	}

	return NULL;
}

static void
migrate_checkers(real_server_t *old_rs, real_server_t *new_rs, list old_checkers_queue)
{
	list l;
	element e, e1;
	checker_t *old_c, *new_c;

	l = alloc_list(NULL, NULL);
	for (e = LIST_HEAD(old_checkers_queue); e; ELEMENT_NEXT(e)) {
		old_c = ELEMENT_DATA(e);
		if (old_c->rs == old_rs) {
			list_add(l, old_c);
		}
	}

	if (!LIST_ISEMPTY(l)) {
		for (e = LIST_HEAD(checkers_queue); e; ELEMENT_NEXT(e)) {
			new_c = ELEMENT_DATA(e);
			if (new_c->rs != new_rs || !new_c->compare)
				continue;
			for (e1 = LIST_HEAD(l); e1; ELEMENT_NEXT(e1)) {
				old_c = ELEMENT_DATA(e1);
				if (old_c->compare == new_c->compare && new_c->compare(old_c, new_c)) {
					/* Update status if different */
					if (old_c->is_up != new_c->is_up)
						set_checker_state(new_c, old_c->is_up);
					break;
				}
			}
		}

		if (!new_rs->num_failed_checkers)
			SET_ALIVE(new_rs);
	}

	free_list(&l);
}

/* Clear the diff rs of the old vs */
static void
clear_diff_rs(virtual_server_t *old_vs, virtual_server_t *new_vs, list old_checkers_queue)
{
	element e;
	list l = old_vs->rs;
	real_server_t *rs, *new_rs;

	/* If old vs didn't own rs then nothing return */
	if (LIST_ISEMPTY(l))
		return;

	/* remove RS from old vs which are not found in new vs */
	list rs_to_remove = alloc_list (NULL, NULL);
	for (e = LIST_HEAD(l); e; ELEMENT_NEXT(e)) {
		rs = ELEMENT_DATA(e);
		new_rs = rs_exist(rs, new_vs->rs);
		if (!new_rs) {
			log_message(LOG_INFO, "service %s no longer exist"
					    , FMT_RS(rs, old_vs));

			/* Reset inhibit flag to delete inhibit entries */
			if (rs->inhibit) {
				if (!ISALIVE(rs) && rs->set)
					SET_ALIVE(rs);
				rs->inhibit = false;
			}
			list_add (rs_to_remove, rs);
		} else {
			/*
			 * We reflect the previous alive
			 * flag value to not try to set
			 * already set IPVS rule.
			 */
			if (new_rs->alive)
				new_rs->alive = rs->alive;
			new_rs->set = rs->set;
			new_rs->weight = rs->weight;
			new_rs->pweight = rs->iweight;
			new_rs->reloaded = true;

			/*
			 * We must migrate the state of the old checkers.
			 * If we do not, the new RS is in a state where it’s reported
			 * as down with no check failed. As a result, the server will never
			 * be put back up when it’s alive again in check_tcp.c#83 because
			 * of the check that put a rs up only if it was not previously up.
			 * For alpha mode checkers, if it was up, we don't need another
			 * success to say it is now up.
			 */
			migrate_checkers(rs, new_rs, old_checkers_queue);
		}
	}
	clear_service_rs(old_vs, rs_to_remove);
	free_list(&rs_to_remove);
}

/* clear sorry server, but only if changed */
static void
clear_diff_s_srv(virtual_server_t *old_vs, real_server_t *new_rs)
{
	real_server_t *old_rs = old_vs->s_svr;

	if (!old_rs)
		return;

	if (new_rs && RS_ISEQ(old_rs, new_rs)) {
		/* which fields are really used on s_svr? */
		new_rs->alive = old_rs->alive;
		new_rs->set = old_rs->set;
		new_rs->weight = old_rs->weight;
		new_rs->pweight = old_rs->iweight;
		new_rs->reloaded = true;
	}
	else {
		if (old_rs->inhibit) {
			if (!ISALIVE(old_rs) && old_rs->set)
				SET_ALIVE(old_rs);
			old_rs->inhibit = 0;
		}
		if (ISALIVE(old_rs)) {
			log_message(LOG_INFO, "Removing sorry server %s from VS %s"
					    , FMT_RS(old_rs, old_vs)
					    , FMT_VS(old_vs));
			ipvs_cmd(LVS_CMD_DEL_DEST, old_vs, old_rs);
		}
	}

}

/* When reloading configuration, remove negative diff entries
 * and copy status of existing entries to the new ones */
void
clear_diff_services(list old_checkers_queue)
{
	element e;
	list l = old_check_data->vs;
	virtual_server_t *vs, *new_vs;

	/* If old config didn't own vs then nothing return */
	if (LIST_ISEMPTY(l))
		return;

	/* Remove diff entries from previous IPVS rules */
	for (e = LIST_HEAD(l); e; ELEMENT_NEXT(e)) {
		vs = ELEMENT_DATA(e);

		/*
		 * Try to find this vs into the new conf data
		 * reloaded.
		 */
		new_vs = vs_exist(vs);
		if (!new_vs) {
			if (vs->vsgname)
				log_message(LOG_INFO, "Removing Virtual Server Group [%s]", vs->vsgname);
			else
				log_message(LOG_INFO, "Removing Virtual Server %s", FMT_VS(vs));

			/* Clear VS entry */
			clear_service_vs(vs);
		} else {
			/* copy status fields from old VS */
			SET_ALIVE(new_vs);
			new_vs->quorum_state_up = vs->quorum_state_up;
			new_vs->reloaded = true;

			if (vs->vsgname)
				clear_diff_vsg(vs, new_vs);

			/* If vs exist, perform rs pool diff */
			/* omega = false must not prevent the notifiers from being called,
			   because the VS still exists in new configuration */
			vs->omega = true;
			clear_diff_rs(vs, new_vs, old_checkers_queue);
			clear_diff_s_srv(vs, new_vs->s_svr);
		}
	}
}

void
link_vsg_to_vs(void)
{
	element e, e1, next;
	virtual_server_t *vs;
	int vsg_af;
	virtual_server_group_t *vsg;
	virtual_server_group_entry_t *vsge;
	unsigned vsg_member_no;

	if (LIST_ISEMPTY(check_data->vs))
		return;

	for (e = LIST_HEAD(check_data->vs); e; e = next) {
		next = e->next;
		vs = ELEMENT_DATA(e);

		if (vs->vsgname) {
			vs->vsg = ipvs_get_group_by_name(vs->vsgname, check_data->vs_group);
			if (!vs->vsg) {
				log_message(LOG_INFO, "Virtual server group %s specified but not configured - ignoring virtual server %s", vs->vsgname, FMT_VS(vs));
				free_vs_checkers(vs);
				free_list_element(check_data->vs, e);
				continue;
			}

			/* Check the vsg has some configuration */
			if (LIST_ISEMPTY(vs->vsg->addr_range) &&
			    LIST_ISEMPTY(vs->vsg->vfwmark)) {
				log_message(LOG_INFO, "Virtual server group %s has no configuration - ignoring virtual server %s", vs->vsgname, FMT_VS(vs));
				free_vs_checkers(vs);
				free_list_element(check_data->vs, e);
				continue;
			}

			/* Check the vs and vsg address families match */
			if (!LIST_ISEMPTY(vs->vsg->addr_range)) {
				vsge = ELEMENT_DATA(LIST_HEAD(vs->vsg->addr_range));
				vsg_af = vsge->addr.ss_family;
			}
			else {
				/* fwmark only */
				vsg_af = AF_UNSPEC;
			}

			if (vsg_af != AF_UNSPEC && vsg_af != vs->af) {
				log_message(LOG_INFO, "Virtual server group %s address family doesn't match virtual server %s - ignoring", vs->vsgname, FMT_VS(vs));
				free_vs_checkers(vs);
				free_list_element(check_data->vs, e);
			}
		}
	}

	/* The virtual server port number is used to identify the sequence number of the virtual server in the group */
	if (LIST_ISEMPTY(check_data->vs_group))
		return;

	for (e = LIST_HEAD(check_data->vs_group); e; ELEMENT_NEXT(e)) {
		vsg_member_no = 0;
		vsg = ELEMENT_DATA(e);

		for (e1 = LIST_HEAD(check_data->vs); e1; ELEMENT_NEXT(e1)) {
			vs = ELEMENT_DATA(e1);

			if (!vs->vsgname)
				continue;

			if (!strcmp(vs->vsgname, vsg->gname)) {
				/* We use the IPv4 port since there is no address family */
				((struct sockaddr_in *)&vs->addr)->sin_port = htons(vsg_member_no);
				vsg_member_no++;
			}
		}
	}
}<|MERGE_RESOLUTION|>--- conflicted
+++ resolved
@@ -131,14 +131,6 @@
 		if (!ISALIVE(rs))
 			continue;
 
-<<<<<<< HEAD
-			/* In Omega mode we call VS and RS down notifiers
-			 * all the way down the exit, as necessary.
-			 */
-			if (rs->notify_down)
-				notify_exec(rs->notify_down);
-			notify_fifo_rs(vs, rs, false);
-=======
 		log_message(LOG_INFO, "Removing service %s from VS %s"
 					, FMT_RS(rs, vs)
 					, FMT_VS(vs));
@@ -150,34 +142,13 @@
 		/* In Omega mode we call VS and RS down notifiers
 		 * all the way down the exit, as necessary.
 		 */
-		if (rs->notify_down) {
-			log_message(LOG_INFO, "Executing [%s] for service %s in VS %s"
-					    , rs->notify_down->name
-					    , FMT_RS(rs, vs)
-					    , FMT_VS(vs));
+		if (rs->notify_down)
 			notify_exec(rs->notify_down);
-		}
 		notify_fifo_rs(vs, rs, false);
->>>>>>> 682c16a7
 #ifdef _WITH_SNMP_CHECKER_
 		check_snmp_rs_trap(rs, vs);
 #endif
 
-<<<<<<< HEAD
-			/* Sooner or later VS will lose the quorum (if any). However,
-			 * we don't push in a sorry server then, hence the regression
-			 * is intended.
-			 */
-			weight_sum = weigh_live_realservers(vs);
-			if (vs->quorum_state == UP && (
-				!weight_sum ||
-				weight_sum < down_threshold)
-			) {
-				vs->quorum_state = DOWN;
-				if (vs->quorum_down)
-					notify_exec(vs->quorum_down);
-				notify_fifo_vs(vs, false);
-=======
 		/* Sooner or later VS will lose the quorum (if any). However,
 		 * we don't push in a sorry server then, hence the regression
 		 * is intended.
@@ -186,14 +157,9 @@
 		if (vs->quorum_state_up &&
 		    (!weight_sum || weight_sum < down_threshold)) {
 			vs->quorum_state_up = false;
-			if (vs->notify_quorum_down) {
-				log_message(LOG_INFO, "Executing [%s] for VS %s"
-						    , vs->notify_quorum_down->name
-						    , FMT_VS(vs));
+			if (vs->notify_quorum_down)
 				notify_exec(vs->notify_quorum_down);
-			}
 			notify_fifo_vs(vs, false);
->>>>>>> 682c16a7
 #ifdef _WITH_SNMP_CHECKER_
 			check_snmp_quorum_trap(vs);
 #endif
@@ -372,17 +338,8 @@
 			ipvs_cmd(LVS_CMD_DEL_DEST, vs, vs->s_svr);
 			vs->s_svr->alive = false;
 		}
-<<<<<<< HEAD
-		if (vs->quorum_up)
-			notify_exec(vs->quorum_up);
-=======
-		if (vs->notify_quorum_up) {
-			log_message(LOG_INFO, "Executing [%s] for VS %s"
-					    , vs->notify_quorum_up->name
-					    , FMT_VS(vs));
+		if (vs->notify_quorum_up)
 			notify_exec(vs->notify_quorum_up);
-		}
->>>>>>> 682c16a7
 		notify_fifo_vs(vs, true);
 #ifdef _WITH_SNMP_CHECKER_
 		check_snmp_quorum_trap(vs);
@@ -401,10 +358,6 @@
 				    , down_threshold
 				    , weight_sum
 				    , FMT_VS(vs));
-<<<<<<< HEAD
-		if (vs->quorum_down)
-			notify_exec(vs->quorum_down);
-=======
 
 		if (vs->s_svr && !ISALIVE(vs->s_svr)) {
 			log_message(LOG_INFO, "%s sorry server %s to VS %s"
@@ -420,13 +373,8 @@
 			perform_quorum_state(vs, false);
 		}
 
-		if (vs->notify_quorum_down) {
-			log_message(LOG_INFO, "Executing [%s] for VS %s"
-					    , vs->notify_quorum_down->name
-					    , FMT_VS(vs));
+		if (vs->notify_quorum_down)
 			notify_exec(vs->notify_quorum_down);
-		}
->>>>>>> 682c16a7
 		notify_fifo_vs(vs, false);
 #ifdef _WITH_SNMP_CHECKER_
 		check_snmp_quorum_trap(vs);
@@ -463,26 +411,9 @@
 	}
 	rs->alive = alive;
 	notify_script = alive ? rs->notify_up : rs->notify_down;
-	if (notify_script) {
-		log_message(LOG_INFO, "Executing [%s] for service %s in VS %s"
-				    , notify_script->name
-				    , FMT_RS(rs, vs)
-				    , FMT_VS(vs));
-<<<<<<< HEAD
-		/* Add only if we have quorum or no sorry server */
-		if (vs->quorum_state == UP || !vs->s_svr || !ISALIVE(vs->s_svr)) {
-			if (ipvs_cmd(LVS_CMD_ADD_DEST, vs, rs))
-				return -1;
-		}
-		rs->alive = alive;
-		if (rs->notify_up)
-			notify_exec(rs->notify_up);
-		notify_fifo_rs(vs, rs, true);
-=======
+	if (notify_script)
 		notify_exec(notify_script);
-	}
 	notify_fifo_rs(vs, rs, alive);
->>>>>>> 682c16a7
 #ifdef _WITH_SNMP_CHECKER_
 	check_snmp_rs_trap(rs, vs);
 #endif
@@ -508,22 +439,6 @@
 	if (!init_service_rs(vs))
 		return false;
 
-<<<<<<< HEAD
-		/* server is down, it is removed from the LVS realserver pool
-		 * Remove only if we have quorum or no sorry server
-		 */
-		if (vs->quorum_state == UP || !vs->s_svr || !ISALIVE(vs->s_svr)) {
-			if (ipvs_cmd(LVS_CMD_DEL_DEST, vs, rs))
-				return -1;
-		}
-		rs->alive = alive;
-		if (rs->notify_down)
-			notify_exec(rs->notify_down);
-		notify_fifo_rs(vs, rs, false);
-#ifdef _WITH_SNMP_CHECKER_
-		check_snmp_rs_trap(rs, vs);
-#endif
-=======
 	if (vs->reloaded && vs->vsgname) {
 		/* add reloaded dests into new vsg entries */
 		sync_service_vsg(vs);
@@ -543,7 +458,6 @@
 	element e;
 	list l = check_data->vs;
 	virtual_server_t *vs;
->>>>>>> 682c16a7
 
 	for (e = LIST_HEAD(l); e; ELEMENT_NEXT(e)) {
 		vs = ELEMENT_DATA(e);
@@ -580,39 +494,18 @@
 	}
 }
 
-<<<<<<< HEAD
-/* Test if realserver is marked UP for a specific checker */
-bool
-svr_checker_up(checker_id_t cid, real_server_t *rs)
-=======
 void
 set_checker_state(checker_t *checker, bool up)
->>>>>>> 682c16a7
 {
 	if (checker->is_up == up)
 		return;
 
-<<<<<<< HEAD
-	/*
-	 * We assume there is not too much checker per
-	 * real server, so we consider this lookup as
-	 * o(1).
-	 */
-	for (e = LIST_HEAD(l); e; ELEMENT_NEXT(e)) {
-		id = ELEMENT_DATA(e);
-		if (*id == cid)
-			return false;
-	}
-
-	return true;
-=======
 	checker->is_up = up;
 
 	if (!up)
 		checker->rs->num_failed_checkers++;
 	else if (checker->rs->num_failed_checkers)
 		checker->rs->num_failed_checkers--;
->>>>>>> 682c16a7
 }
 
 /* Update checker's state */
