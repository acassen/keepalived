/*
 * Soft:        Keepalived is a failover program for the LVS project
 *              <www.linuxvirtualserver.org>. It monitor & manipulate
 *              a loadbalanced server pool using multi-layer checks.
 *
 * Part:        Healthcheckrs child process handling.
 *
 * Author:      Alexandre Cassen, <acassen@linux-vs.org>
 *
 *              This program is distributed in the hope that it will be useful,
 *              but WITHOUT ANY WARRANTY; without even the implied warranty of
 *              MERCHANTABILITY or FITNESS FOR A PARTICULAR PURPOSE.
 *              See the GNU General Public License for more details.
 *
 *              This program is free software; you can redistribute it and/or
 *              modify it under the terms of the GNU General Public License
 *              as published by the Free Software Foundation; either version
 *              2 of the License, or (at your option) any later version.
 *
 * Copyright (C) 2001-2012 Alexandre Cassen, <acassen@gmail.com>
 */

#include "config.h"

<<<<<<< HEAD
#include <errno.h>
#include <signal.h>
#include <unistd.h>
=======
#include <string.h>
#include <sys/prctl.h>
>>>>>>> 6fba145c

#include "check_daemon.h"
#include "check_parser.h"
#include "ipwrapper.h"
#include "check_ssl.h"
#include "check_api.h"
#include "global_data.h"
#include "pidfile.h"
#include "signals.h"
#include "process.h"
#include "logger.h"
#include "main.h"
#include "parser.h"
#include "bitops.h"
#include "vrrp_netlink.h"
#ifdef _WITH_SNMP_CHECKER_
  #include "check_snmp.h"
#endif
#include "utils.h"

static char *check_syslog_ident;

/* Daemon stop sequence */
static void
stop_check(int status)
{
	/* Terminate all script process */
	script_killall(master, SIGTERM);

	/* Destroy master thread */
	signal_handler_destroy();
	thread_destroy_master(master);
	free_checkers_queue();
	free_ssl();
	if (!__test_bit(DONT_RELEASE_IPVS_BIT, &debug))
		clear_services();
	ipvs_stop();
#ifdef _WITH_SNMP_CHECKER_
	if (global_data->enable_snmp_checker)
		check_snmp_agent_close();
#endif

	/* Stop daemon */
	pidfile_rm(checkers_pidfile);

	/* Clean data */
	free_global_data(global_data);
	free_check_data(check_data);
#ifdef _WITH_VRRP_
	free_interface_queue();
#endif
	free_parent_mallocs_exit();

	/*
	 * Reached when terminate signal catched.
	 * finally return to parent process.
	 */
	log_message(LOG_INFO, "Stopped");

	closelog();

#ifndef _MEM_CHECK_LOG_
	FREE_PTR(check_syslog_ident);
#else
	if (check_syslog_ident)
		free(check_syslog_ident);
#endif

	exit(status);
}

/* Daemon init sequence */
static void
start_check(void)
{
	/* Initialize sub-system */
	if (ipvs_start() != IPVS_SUCCESS) {
		stop_check(KEEPALIVED_EXIT_FATAL);
		return;
	}

	init_checkers_queue();
#ifdef _WITH_VRRP_
	init_interface_queue();
	kernel_netlink_init();
#endif

	/* Parse configuration file */
	global_data = alloc_global_data();
	check_data = alloc_check_data();
	if (!check_data)
		stop_check(KEEPALIVED_EXIT_FATAL);

	init_data(conf_file, check_init_keywords);

	init_global_data(global_data);

	/* Post initializations */
	if (!validate_check_config()) {
		stop_check(KEEPALIVED_EXIT_CONFIG);
		return;
	}

#ifdef _MEM_CHECK_
	log_message(LOG_INFO, "Configuration is using : %zu Bytes", mem_allocated);
#endif

	/* Remove any entries left over from previous invocation */
	if (!reload && global_data->lvs_flush)
		ipvs_flush_cmd();

#ifdef _WITH_SNMP_CHECKER_
	if (!reload && global_data->enable_snmp_checker)
		check_snmp_agent_init(global_data->snmp_socket);
#endif

	/* SSL load static data & initialize common ctx context */
	if (!init_ssl_ctx())
		stop_check(KEEPALIVED_EXIT_FATAL);

	/* fill 'vsg' members of the virtual_server_t structure.
	 * We must do that after parsing config, because
	 * vs and vsg declarations may appear in any order
	 */
	link_vsg_to_vs();

	/* Set the process priority and non swappable if configured */
	if (global_data->checker_process_priority)
		set_process_priority(global_data->checker_process_priority);

	if (global_data->checker_no_swap)
		set_process_dont_swap(4096);	/* guess a stack size to reserve */

	/* Processing differential configuration parsing */
	if (reload)
		clear_diff_services();

	/* Initialize IPVS topology */
	if (!init_services())
		stop_check(KEEPALIVED_EXIT_FATAL);

	/* Dump configuration */
	if (__test_bit(DUMP_CONF_BIT, &debug)) {
		dump_global_data(global_data);
		dump_check_data(check_data);
	}

#ifdef _WITH_VRRP_
	/* Initialize linkbeat */
	init_interface_linkbeat();
#endif

	/* Register checkers thread */
	register_checkers_thread();
}

/* Reload handler */
static int reload_check_thread(thread_t *);

static void
sighup_check(__attribute__((unused)) void *v, __attribute__((unused)) int sig)
{
	thread_add_event(master, reload_check_thread, NULL, 0);
}

/* Terminate handler */
static void
sigend_check(__attribute__((unused)) void *v, __attribute__((unused)) int sig)
{
	if (master)
		thread_add_terminate_event(master);
}

/* CHECK Child signal handling */
static void
check_signal_init(void)
{
	signal_handler_init();
	signal_set(SIGHUP, sighup_check, NULL);
	signal_set(SIGINT, sigend_check, NULL);
	signal_set(SIGTERM, sigend_check, NULL);
	signal_ignore(SIGPIPE);
}

/* Reload thread */
static int
reload_check_thread(__attribute__((unused)) thread_t * thread)
{
	/* set the reloading flag */
	SET_RELOAD;

	log_message(LOG_INFO, "Got SIGHUP, reloading checker configuration");

	/* Terminate all script process */
	script_killall(master, SIGTERM);

	/* Destroy master thread */
#ifdef _WITH_VRRP_
	kernel_netlink_close();
#endif
	thread_cleanup_master(master);
	free_global_data(global_data);

	free_checkers_queue();
#ifdef _WITH_VRRP_
	free_interface_queue();
#endif
	free_ssl();
	ipvs_stop();

	/* Save previous conf data */
	old_check_data = check_data;
	check_data = NULL;

	/* Reload the conf */
	start_check();

	/* free backup data */
	free_check_data(old_check_data);
	UNSET_RELOAD;

	return 0;
}

/* CHECK Child respawning thread */
#ifndef _DEBUG_
static int
check_respawn_thread(thread_t * thread)
{
	pid_t pid;

	/* Fetch thread args */
	pid = THREAD_CHILD_PID(thread);

	/* Restart respawning thread */
	if (thread->type == THREAD_CHILD_TIMEOUT) {
		thread_add_child(master, check_respawn_thread, NULL,
				 pid, RESPAWN_TIMER);
		return 0;
	}

	/* We catch a SIGCHLD, handle it */
	if (!__test_bit(DONT_RESPAWN_BIT, &debug)) {
		log_message(LOG_ALERT, "Healthcheck child process(%d) died: Respawning", pid);
		start_check_child();
	} else {
		log_message(LOG_ALERT, "Healthcheck child process(%d) died: Exiting", pid);
		raise(SIGTERM);
	}
	return 0;
}
#endif

/* Register CHECK thread */
int
start_check_child(void)
{
#ifndef _DEBUG_
	pid_t pid;
	char *syslog_ident;

	/* Initialize child process */
	pid = fork();

	if (pid < 0) {
		log_message(LOG_INFO, "Healthcheck child process: fork error(%s)"
			       , strerror(errno));
		return -1;
	} else if (pid) {
		checkers_child = pid;
		log_message(LOG_INFO, "Starting Healthcheck child process, pid=%d"
			       , pid);

		/* Start respawning thread */
		thread_add_child(master, check_respawn_thread, NULL,
				 pid, RESPAWN_TIMER);
		return 0;
	}
	prctl(PR_SET_PDEATHSIG, SIGTERM);

	prog_type = PROG_TYPE_CHECKER;

	if ((instance_name
#if HAVE_DECL_CLONE_NEWNET
			   || network_namespace
#endif
					       ) &&
	     (check_syslog_ident = make_syslog_ident(PROG_CHECK)))
		syslog_ident = check_syslog_ident;
	else
		syslog_ident = PROG_CHECK;

	/* Opening local CHECK syslog channel */
	openlog(syslog_ident, LOG_PID | ((__test_bit(LOG_CONSOLE_BIT, &debug)) ? LOG_CONS : 0)
			    , (log_facility==LOG_DAEMON) ? LOG_LOCAL2 : log_facility);

#ifdef _MEM_CHECK_
	mem_log_init(PROG_CHECK, "Healthcheck child process");
#endif

	free_parent_mallocs_startup(true);

	/* Child process part, write pidfile */
	if (!pidfile_write(checkers_pidfile, getpid())) {
		log_message(LOG_INFO, "Healthcheck child process: cannot write pidfile");
		exit(KEEPALIVED_EXIT_FATAL);
	}

	/* Create the new master thread */
	signal_handler_destroy();
	thread_destroy_master(master);	/* This destroys any residual settings from the parent */
	master = thread_make_master();
#endif

	/* If last process died during a reload, we can get there and we
	 * don't want to loop again, because we're not reloading anymore.
	 */
	UNSET_RELOAD;

	/* Signal handling initialization */
	check_signal_init();

	/* Start Healthcheck daemon */
	start_check();

	/* Launch the scheduling I/O multiplexer */
	launch_scheduler();

	/* Finish healthchecker daemon process */
	stop_check(EXIT_SUCCESS);

	/* unreachable */
	exit(EXIT_SUCCESS);
}

#ifdef _TIMER_DEBUG_
void
print_check_daemon_addresses(void)
{
	log_message(LOG_INFO, "Address of check_respawn_thread() is 0x%p", check_respawn_thread);
	log_message(LOG_INFO, "Address of reload_check_thread() is 0x%p", reload_check_thread);
}
#endif<|MERGE_RESOLUTION|>--- conflicted
+++ resolved
@@ -22,14 +22,10 @@
 
 #include "config.h"
 
-<<<<<<< HEAD
 #include <errno.h>
 #include <signal.h>
 #include <unistd.h>
-=======
-#include <string.h>
 #include <sys/prctl.h>
->>>>>>> 6fba145c
 
 #include "check_daemon.h"
 #include "check_parser.h"
