/*
 * Soft:        Keepalived is a failover program for the LVS project
 *              <www.linuxvirtualserver.org>. It monitor & manipulate
 *              a loadbalanced server pool using multi-layer checks.
 *
 * Part:        Configuration file parser/reader. Place into the dynamic
 *              data structure representation the conf file representing
 *              the loadbalanced server pool.
 *
 * Author:      Alexandre Cassen, <acassen@linux-vs.org>
 *
 *              This program is distributed in the hope that it will be useful,
 *              but WITHOUT ANY WARRANTY; without even the implied warranty of
 *              MERCHANTABILITY or FITNESS FOR A PARTICULAR PURPOSE.
 *              See the GNU General Public License for more details.
 *
 *              This program is free software; you can redistribute it and/or
 *              modify it under the terms of the GNU General Public License
 *              as published by the Free Software Foundation; either version
 *              2 of the License, or (at your option) any later version.
 *
 * Copyright (C) 2001-2012 Alexandre Cassen, <acassen@gmail.com>
 */

#include "config.h"

#include <errno.h>
<<<<<<< HEAD
#include <arpa/inet.h>
=======
#include <stdint.h>
>>>>>>> 53f7e766

#include "check_parser.h"
#include "check_data.h"
#include "check_api.h"
#include "global_data.h"
#include "global_parser.h"
#include "main.h"
#include "logger.h"
#include "parser.h"
#include "utils.h"
#include "ipwrapper.h"
#if defined _WITH_VRRP_
#include "vrrp_parser.h"
#endif
#include "libipvs.h"

/* SSL handlers */
static void
ssl_handler(__attribute__((unused)) vector_t *strvec)
{
	check_data->ssl = alloc_ssl();
}
static void
sslpass_handler(vector_t *strvec)
{
	check_data->ssl->password = set_value(strvec);
}
static void
sslca_handler(vector_t *strvec)
{
	check_data->ssl->cafile = set_value(strvec);
}
static void
sslcert_handler(vector_t *strvec)
{
	check_data->ssl->certfile = set_value(strvec);
}
static void
sslkey_handler(vector_t *strvec)
{
	check_data->ssl->keyfile = set_value(strvec);
}

/* Virtual Servers handlers */
static void
vsg_handler(vector_t *strvec)
{
	/* Fetch queued vsg */
	alloc_vsg(strvec_slot(strvec, 1));
	alloc_value_block(alloc_vsg_entry);
}
static void
vs_handler(vector_t *strvec)
{
	alloc_vs(strvec_slot(strvec, 1), strvec_slot(strvec, 2));
}
static void
vs_end_handler(void)
{
	virtual_server_t *vs = LIST_TAIL_DATA(check_data->vs);
	if (!vs->af)
		vs->af = AF_INET;
}
static void
ip_family_handler(vector_t *strvec)
{
	virtual_server_t *vs = LIST_TAIL_DATA(check_data->vs);
	uint16_t af;

	if (!strcmp(strvec_slot(strvec, 1), "inet"))
		af = AF_INET;
	else if (!strcmp(strvec_slot(strvec, 1), "inet6")) {
#ifndef LIBIPVS_USE_NL
		log_message(LOG_INFO, "IPVS with IPv6 is not supported by this build");
		skip_block();
		return;
#endif
		af = AF_INET6;
	}
	else {
		log_message(LOG_INFO, "unknown address family %s", FMT_STR_VSLOT(strvec, 1));
		return;
	}

	if (vs->af != AF_UNSPEC &&
	    af != vs->af) {
		log_message(LOG_INFO, "Virtual server specified family %s conflicts with server family", FMT_STR_VSLOT(strvec, 1));
		return;
	}

	vs->af = af;
}
static void
delay_handler(vector_t *strvec)
{
	virtual_server_t *vs = LIST_TAIL_DATA(check_data->vs);
	vs->delay_loop = strtoul(strvec_slot(strvec, 1), NULL, 10) * TIMER_HZ;
	if (vs->delay_loop < TIMER_HZ)
		vs->delay_loop = TIMER_HZ;
}
static void
lbalgo_handler(vector_t *strvec)
{
	virtual_server_t *vs = LIST_TAIL_DATA(check_data->vs);
	char *str = strvec_slot(strvec, 1);
	size_t size = sizeof (vs->sched);
	size_t str_len = strlen(str);

	if (size > str_len)
		size = str_len;

	memcpy(vs->sched, str, size);
}

static void
lbflags_handler(vector_t *strvec)
{
	virtual_server_t *vs = LIST_TAIL_DATA(check_data->vs);
	char *str = strvec_slot(strvec, 0);

	if (!strcmp(str, "hashed"))
		vs->flags |= IP_VS_SVC_F_HASHED;
#ifdef IP_VS_SVC_F_ONEPACKET
	else if (!strcmp(str, "ops"))
		vs->flags |= IP_VS_SVC_F_ONEPACKET;
#endif
#ifdef IP_VS_SVC_F_SCHED1		/* From Linux 3.11 */
	else if (!strcmp(str, "flag-1"))
		vs->flags |= IP_VS_SVC_F_SCHED1;
	else if (!strcmp(str, "flag-2"))
		vs->flags |= IP_VS_SVC_F_SCHED2;
	else if (!strcmp(str, "flag-3"))
		vs->flags |= IP_VS_SVC_F_SCHED3;
	else if (!strcmp(vs->sched , "sh") )
	{
		/* sh-port and sh-fallback flags are relevant for sh scheduler only */
		if (!strcmp(str, "sh-port")  )
			vs->flags |= IP_VS_SVC_F_SCHED_SH_PORT;
		if (!strcmp(str, "sh-fallback"))
			vs->flags |= IP_VS_SVC_F_SCHED_SH_FALLBACK;
	}
	else
		log_message(LOG_INFO, "%s only applies to sh scheduler - ignoring", str);
#endif
}

static void
lbkind_handler(vector_t *strvec)
{
	virtual_server_t *vs = LIST_TAIL_DATA(check_data->vs);
	char *str = strvec_slot(strvec, 1);

	if (!strcmp(str, "NAT"))
		vs->loadbalancing_kind = IP_VS_CONN_F_MASQ;
	else if (!strcmp(str, "DR"))
		vs->loadbalancing_kind = IP_VS_CONN_F_DROUTE;
	else if (!strcmp(str, "TUN"))
		vs->loadbalancing_kind = IP_VS_CONN_F_TUNNEL;
	else
		log_message(LOG_INFO, "PARSER : unknown [%s] routing method.", str);
}
static void
pto_handler(vector_t *strvec)
{
	virtual_server_t *vs = LIST_TAIL_DATA(check_data->vs);
	char *endptr;
	unsigned long timeout;

	if (vector_size(strvec) < 2) {
		vs->persistence_timeout = IPVS_SVC_PERSISTENT_TIMEOUT;
		return;
	}

	errno = 0;
	timeout = strtoul(strvec_slot(strvec, 1), &endptr, 10);
	if (errno || *endptr || timeout > UINT32_MAX || timeout == 0) {
		log_message(LOG_INFO, "persistent_timeout invalid");
		return;
	}

	vs->persistence_timeout = (uint32_t)timeout;
}
#ifdef _HAVE_PE_NAME_
static void
pengine_handler(vector_t *strvec)
{
	virtual_server_t *vs = LIST_TAIL_DATA(check_data->vs);
	char *str = strvec_slot(strvec, 1);
	size_t size = sizeof (vs->pe_name);

	strncpy(vs->pe_name, str, size - 1);
	vs->pe_name[size - 1] = '\0';
}
#endif
static void
pgr_handler(vector_t *strvec)
{
	struct in_addr addr;

	virtual_server_t *vs = LIST_TAIL_DATA(check_data->vs);
	if (vs->addr.ss_family == AF_INET6)
		vs->persistence_granularity = (uint32_t)strtoul(strvec_slot(strvec, 1), NULL, 10);
	else {
		if (inet_aton(strvec_slot(strvec, 1), &addr)) {
			log_message(LOG_INFO, "Invalid persistence_timeout specified - %s", FMT_STR_VSLOT(strvec, 1));
			return;
		}
		vs->persistence_granularity = addr.s_addr;
	}

	if (!vs->persistence_timeout)
		vs->persistence_timeout = IPVS_SVC_PERSISTENT_TIMEOUT;
}
static void
proto_handler(vector_t *strvec)
{
	virtual_server_t *vs = LIST_TAIL_DATA(check_data->vs);
	char *str = strvec_slot(strvec, 1);
	if (!strcmp(str, "TCP"))
		vs->service_type = IPPROTO_TCP;
	else if (!strcmp(str, "SCTP"))
		vs->service_type = IPPROTO_SCTP;
	else if (!strcmp(str, "UDP"))
		vs->service_type = IPPROTO_UDP;
	else
		log_message(LOG_INFO, "Unknown protocol %s - ignoring", str);
}
static void
hasuspend_handler(__attribute__((unused)) vector_t *strvec)
{
	virtual_server_t *vs = LIST_TAIL_DATA(check_data->vs);
	vs->ha_suspend = true;
}

static void
virtualhost_handler(vector_t *strvec)
{
	virtual_server_t *vs = LIST_TAIL_DATA(check_data->vs);
	vs->virtualhost = set_value(strvec);
}

/* Sorry Servers handlers */
static void
ssvr_handler(vector_t *strvec)
{
	alloc_ssvr(strvec_slot(strvec, 1), strvec_slot(strvec, 2));
}
static void
ssvri_handler(__attribute__((unused)) vector_t *strvec)
{
	virtual_server_t *vs = LIST_TAIL_DATA(check_data->vs);
	if (vs->s_svr) {
		vs->s_svr->inhibit = 1;
	} else {
		log_message(LOG_ERR, "Ignoring sorry_server_inhibit used before or without sorry_server");
	}
}

/* Real Servers handlers */
static void
rs_handler(vector_t *strvec)
{
	alloc_rs(strvec_slot(strvec, 1), strvec_slot(strvec, 2));
}
static void
weight_handler(vector_t *strvec)
{
	virtual_server_t *vs = LIST_TAIL_DATA(check_data->vs);
	real_server_t *rs = LIST_TAIL_DATA(vs->rs);
	rs->weight = atoi(strvec_slot(strvec, 1));
	rs->iweight = rs->weight;
}
static void
uthreshold_handler(vector_t *strvec)
{
	virtual_server_t *vs = LIST_TAIL_DATA(check_data->vs);
	real_server_t *rs = LIST_TAIL_DATA(vs->rs);
	rs->u_threshold = (uint32_t)strtoul(strvec_slot(strvec, 1), NULL, 10);
}
static void
lthreshold_handler(vector_t *strvec)
{
	virtual_server_t *vs = LIST_TAIL_DATA(check_data->vs);
	real_server_t *rs = LIST_TAIL_DATA(vs->rs);
	rs->l_threshold = (uint32_t)strtoul(strvec_slot(strvec, 1), NULL, 10);
}
static void
inhibit_handler(__attribute__((unused)) vector_t *strvec)
{
	virtual_server_t *vs = LIST_TAIL_DATA(check_data->vs);
	real_server_t *rs = LIST_TAIL_DATA(vs->rs);
	rs->inhibit = 1;
}
static inline notify_script_t*
set_check_notify_script(vector_t *strvec)
{
	notify_script_t *script = notify_script_init(strvec, true);

	if (vector_size(strvec) > 2) {
		if (set_script_uid_gid(strvec, 2, &script->uid, &script->gid))
			log_message(LOG_INFO, "Invalid user/group for quorum/notify script %s", script->cmd_str);
	}

	return script;
}
static void
notify_up_handler(vector_t *strvec)
{
	virtual_server_t *vs = LIST_TAIL_DATA(check_data->vs);
	real_server_t *rs = LIST_TAIL_DATA(vs->rs);
	rs->notify_up = set_check_notify_script(strvec);
}
static void
notify_down_handler(vector_t *strvec)
{
	virtual_server_t *vs = LIST_TAIL_DATA(check_data->vs);
	real_server_t *rs = LIST_TAIL_DATA(vs->rs);
	rs->notify_down = set_check_notify_script(strvec);
}
static void
alpha_handler(__attribute__((unused)) vector_t *strvec)
{
	virtual_server_t *vs = LIST_TAIL_DATA(check_data->vs);
	vs->alpha = true;
	vs->quorum_state = DOWN;
}
static void
omega_handler(__attribute__((unused)) vector_t *strvec)
{
	virtual_server_t *vs = LIST_TAIL_DATA(check_data->vs);
	vs->omega = true;
}
static void
quorum_up_handler(vector_t *strvec)
{
	virtual_server_t *vs = LIST_TAIL_DATA(check_data->vs);
	vs->quorum_up = set_check_notify_script(strvec);
}
static void
quorum_down_handler(vector_t *strvec)
{
	virtual_server_t *vs = LIST_TAIL_DATA(check_data->vs);
	vs->quorum_down = set_check_notify_script(strvec);
}
static void
quorum_handler(vector_t *strvec)
{
	virtual_server_t *vs = LIST_TAIL_DATA(check_data->vs);
	vs->quorum = (unsigned)strtoul(strvec_slot(strvec, 1), NULL, 10);
	if (vs->quorum < 1) {
		log_message(LOG_ERR, "Condition not met: Quorum >= 1");
		log_message(LOG_ERR, "Ignoring requested value %s, using 1 instead",
		  FMT_STR_VSLOT(strvec, 1));
		vs->quorum = 1;
	}
}
static void
hysteresis_handler(vector_t *strvec)
{
	virtual_server_t *vs = LIST_TAIL_DATA(check_data->vs);

	vs->hysteresis = (unsigned)strtoul(strvec_slot(strvec, 1), NULL, 10);
}

void
init_check_keywords(bool active)
{
	/* SSL mapping */
	install_keyword_root("SSL", &ssl_handler, active);
	install_keyword("password", &sslpass_handler);
	install_keyword("ca", &sslca_handler);
	install_keyword("certificate", &sslcert_handler);
	install_keyword("key", &sslkey_handler);

	/* Virtual server mapping */
	install_keyword_root("virtual_server_group", &vsg_handler, active);
	install_keyword_root("virtual_server", &vs_handler, active);
	install_keyword("ip_family", &ip_family_handler);
	install_keyword("delay_loop", &delay_handler);
	install_keyword("lb_algo", &lbalgo_handler);
	install_keyword("lvs_sched", &lbalgo_handler);

	install_keyword("hashed", &lbflags_handler);
#ifdef IP_VS_SVC_F_ONEPACKET
	install_keyword("ops", &lbflags_handler);
#endif
#ifdef IP_VS_SVC_F_SCHED1
	install_keyword("flag-1", &lbflags_handler);
	install_keyword("flag-2", &lbflags_handler);
	install_keyword("flag-3", &lbflags_handler);
	install_keyword("sh-port", &lbflags_handler);
	install_keyword("sh-fallback", &lbflags_handler);
#endif
	install_keyword("lb_kind", &lbkind_handler);
	install_keyword("lvs_method", &lbkind_handler);
#ifdef _HAVE_PE_NAME_
	install_keyword("persistence_engine", &pengine_handler);
#endif
	install_keyword("persistence_timeout", &pto_handler);
	install_keyword("persistence_granularity", &pgr_handler);
	install_keyword("protocol", &proto_handler);
	install_keyword("ha_suspend", &hasuspend_handler);
	install_keyword("virtualhost", &virtualhost_handler);

	/* Pool regression detection and handling. */
	install_keyword("alpha", &alpha_handler);
	install_keyword("omega", &omega_handler);
	install_keyword("quorum_up", &quorum_up_handler);
	install_keyword("quorum_down", &quorum_down_handler);
	install_keyword("quorum", &quorum_handler);
	install_keyword("hysteresis", &hysteresis_handler);

	/* Real server mapping */
	install_keyword("sorry_server", &ssvr_handler);
	install_keyword("sorry_server_inhibit", &ssvri_handler);
	install_keyword("real_server", &rs_handler);
	install_sublevel();
	install_keyword("weight", &weight_handler);
	install_keyword("uthreshold", &uthreshold_handler);
	install_keyword("lthreshold", &lthreshold_handler);
	install_keyword("inhibit_on_failure", &inhibit_handler);
	install_keyword("notify_up", &notify_up_handler);
	install_keyword("notify_down", &notify_down_handler);

	install_sublevel_end_handler(&vs_end_handler);

	/* Checkers mapping */
	install_checkers_keyword();
	install_sublevel_end();
}

vector_t *
check_init_keywords(void)
{
	/* global definitions mapping */
	init_global_keywords(true);

	init_check_keywords(true);
#ifdef _WITH_VRRP_
	init_vrrp_keywords(false);
#endif
	return keywords;
}<|MERGE_RESOLUTION|>--- conflicted
+++ resolved
@@ -25,11 +25,8 @@
 #include "config.h"
 
 #include <errno.h>
-<<<<<<< HEAD
 #include <arpa/inet.h>
-=======
 #include <stdint.h>
->>>>>>> 53f7e766
 
 #include "check_parser.h"
 #include "check_data.h"
