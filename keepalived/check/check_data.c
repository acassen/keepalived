--- conflicted
+++ resolved
@@ -22,11 +22,7 @@
 
 #include "config.h"
 
-<<<<<<< HEAD
-=======
-#include <netdb.h>
 #include <stdint.h>
->>>>>>> 53f7e766
 
 #include "check_data.h"
 #include "check_api.h"
