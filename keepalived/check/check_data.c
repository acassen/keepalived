/*
 * Soft:        Keepalived is a failover program for the LVS project
 *              <www.linuxvirtualserver.org>. It monitor & manipulate
 *              a loadbalanced server pool using multi-layer checks.
 *
 * Part:        Healthcheckers dynamic data structure definition.
 *
 * Author:      Alexandre Cassen, <acassen@linux-vs.org>
 *
 *              This program is distributed in the hope that it will be useful,
 *              but WITHOUT ANY WARRANTY; without even the implied warranty of
 *              MERCHANTABILITY or FITNESS FOR A PARTICULAR PURPOSE.
 *              See the GNU General Public License for more details.
 *
 *              This program is free software; you can redistribute it and/or
 *              modify it under the terms of the GNU General Public License
 *              as published by the Free Software Foundation; either version
 *              2 of the License, or (at your option) any later version.
 *
 * Copyright (C) 2001-2012 Alexandre Cassen, <acassen@gmail.com>
 */

#include "config.h"

#include <stdint.h>

#include "check_data.h"
#include "check_api.h"
#include "check_misc.h"
#include "check_daemon.h"
#include "global_data.h"
#include "check_ssl.h"
#include "logger.h"
#include "utils.h"
#include "ipwrapper.h"
#include "parser.h"
#include "libipvs.h"
#include "keepalived_magic.h"

/* global vars */
check_data_t *check_data = NULL;
check_data_t *old_check_data = NULL;

/* SSL facility functions */
ssl_data_t *
alloc_ssl(void)
{
	ssl_data_t *ssl = (ssl_data_t *) MALLOC(sizeof(ssl_data_t));
	return ssl;
}
void
free_ssl(void)
{
	ssl_data_t *ssl;

	if (!check_data)
		return;

	ssl = check_data->ssl;

	if (!ssl)
		return;
	clear_ssl(ssl);
	FREE_PTR(ssl->password);
	FREE_PTR(ssl->cafile);
	FREE_PTR(ssl->certfile);
	FREE_PTR(ssl->keyfile);
	FREE(ssl);
}
static void
dump_ssl(void)
{
	ssl_data_t *ssl = check_data->ssl;

	if (ssl->password)
		log_message(LOG_INFO, " Password : %s", ssl->password);
	if (ssl->cafile)
		log_message(LOG_INFO, " CA-file : %s", ssl->cafile);
	if (ssl->certfile)
		log_message(LOG_INFO, " Certificate file : %s", ssl->certfile);
	if (ssl->keyfile)
		log_message(LOG_INFO, " Key file : %s", ssl->keyfile);
	if (!ssl->password && !ssl->cafile && !ssl->certfile && !ssl->keyfile)
		log_message(LOG_INFO, " Using autogen SSL context");
}

/* Virtual server group facility functions */
static void
free_vsg(void *data)
{
	virtual_server_group_t *vsg = data;
	FREE_PTR(vsg->gname);
	free_list(&vsg->addr_ip);
	free_list(&vsg->range);
	free_list(&vsg->vfwmark);
	FREE(vsg);
}
static void
dump_vsg(void *data)
{
	virtual_server_group_t *vsg = data;

	log_message(LOG_INFO, " Virtual Server Group = %s", vsg->gname);
	dump_list(vsg->addr_ip);
	dump_list(vsg->range);
	dump_list(vsg->vfwmark);
}
static void
free_vsg_entry(void *data)
{
	FREE(data);
}
static void
dump_vsg_entry(void *data)
{
	virtual_server_group_entry_t *vsg_entry = data;

	if (vsg_entry->vfwmark)
		log_message(LOG_INFO, "   FWMARK = %u", vsg_entry->vfwmark);
	else if (vsg_entry->range) {
		if (vsg_entry->addr.ss_family == AF_INET)
			log_message(LOG_INFO, "   VIP Range = %s-%d, VPORT = %d"
					    , inet_sockaddrtos(&vsg_entry->addr)
					    , vsg_entry->range
					    , ntohs(inet_sockaddrport(&vsg_entry->addr)));
		else
			log_message(LOG_INFO, "   VIP Range = %s-%x, VPORT = %d"
					    , inet_sockaddrtos(&vsg_entry->addr)
					    , vsg_entry->range
					    , ntohs(inet_sockaddrport(&vsg_entry->addr)));
	}
	else
		log_message(LOG_INFO, "   VIP = %s, VPORT = %d"
				    , inet_sockaddrtos(&vsg_entry->addr)
				    , ntohs(inet_sockaddrport(&vsg_entry->addr)));
}
void
alloc_vsg(char *gname)
{
	size_t size = strlen(gname);
	virtual_server_group_t *new;

	new = (virtual_server_group_t *) MALLOC(sizeof(virtual_server_group_t));
	new->gname = (char *) MALLOC(size + 1);
	memcpy(new->gname, gname, size);
	new->addr_ip = alloc_list(free_vsg_entry, dump_vsg_entry);
	new->range = alloc_list(free_vsg_entry, dump_vsg_entry);
	new->vfwmark = alloc_list(free_vsg_entry, dump_vsg_entry);

	list_add(check_data->vs_group, new);
}
void
alloc_vsg_entry(vector_t *strvec)
{
	virtual_server_group_t *vsg = LIST_TAIL_DATA(check_data->vs_group);
	virtual_server_group_entry_t *new;
	virtual_server_group_entry_t *old;
	uint32_t start;
	element e;

	new = (virtual_server_group_entry_t *) MALLOC(sizeof(virtual_server_group_entry_t));

	if (!strcmp(strvec_slot(strvec, 0), "fwmark")) {
		new->vfwmark = (uint32_t)strtoul(strvec_slot(strvec, 1), NULL, 10);
		list_add(vsg->vfwmark, new);
	} else {
		new->range = inet_stor(strvec_slot(strvec, 0));
		inet_stosockaddr(strvec_slot(strvec, 0), strvec_slot(strvec, 1), &new->addr);
#ifndef LIBIPVS_USE_NL
		if (new->addr.ss_family != AF_INET) {
			log_message(LOG_INFO, "IPVS does not support IPv6 in this build - skipping %s", FMT_STR_VSLOT(strvec, 0));
			FREE(new);
			return;
		}
#endif

		/* Ensure the address family matches any previously configured addresses */
		if (!LIST_ISEMPTY(vsg->addr_ip)) {
			e = LIST_HEAD(vsg->addr_ip);
			old = ELEMENT_DATA(e);
			if (old->addr.ss_family != new->addr.ss_family) {
				log_message(LOG_INFO, "Cannot mix IPv4 and IPv6 in virtual server group - %s", vsg->gname);
				FREE(new);
				return;
			}
		}
		if (!LIST_ISEMPTY(vsg->range)) {
			e = LIST_HEAD(vsg->range);
			old = ELEMENT_DATA(e);
			if (old->addr.ss_family != new->addr.ss_family) {
				log_message(LOG_INFO, "Cannot mix IPv4 and IPv6 in virtual server group -  %s", vsg->gname);
				FREE(new);
				return;
			}
		}
		if (!new->range) {
			list_add(vsg->addr_ip, new);
			return;
		}

		if ((new->addr.ss_family == AF_INET && new->range > 255) ||
		    (new->addr.ss_family == AF_INET6 && new->range > 0xffff)) {
			log_message(LOG_INFO, "End address of range exceeds limit for address family - %s - skipping", FMT_STR_VSLOT(strvec, 0));
			FREE(new);
			return;
		}

		if (new->addr.ss_family == AF_INET)
			start = htonl(((struct sockaddr_in *)&new->addr)->sin_addr.s_addr) & 0xFF;
		else
			start = htons(((struct sockaddr_in6 *)&new->addr)->sin6_addr.s6_addr16[7]);
		if (start >= new->range) {
			log_message(LOG_INFO, "Address range end is not greater than address range start - %s - skipping", FMT_STR_VSLOT(strvec, 0));
			FREE(new);
			return;
		}

		list_add(vsg->range, new);
	}
}

/* Virtual server facility functions */
static void
free_vs(void *data)
{
	virtual_server_t *vs = data;
	FREE_PTR(vs->vsgname);
	FREE_PTR(vs->virtualhost);
	FREE_PTR(vs->s_svr);
	free_list(&vs->rs);
	free_notify_script(&vs->quorum_up);
	free_notify_script(&vs->quorum_down);
	FREE(vs);
}
static void
dump_vs(void *data)
{
	virtual_server_t *vs = data;

	if (vs->vsgname)
		log_message(LOG_INFO, " VS GROUP = %s", FMT_VS(vs));
	else if (vs->vfwmark)
		log_message(LOG_INFO, " VS FWMARK = %u", vs->vfwmark);
	else
		log_message(LOG_INFO, " VS VIP = %s, VPORT = %d"
				    , inet_sockaddrtos(&vs->addr), ntohs(inet_sockaddrport(&vs->addr)));
	if (vs->virtualhost)
		log_message(LOG_INFO, "   VirtualHost = %s", vs->virtualhost);
	if (vs->af != AF_UNSPEC)
		log_message(LOG_INFO, "   Address family = inet%s", vs->af == AF_INET ? "" : "6");
	log_message(LOG_INFO, "   delay_loop = %lu, lb_algo = %s",
	       (vs->delay_loop >= TIMER_MAX_SEC) ? vs->delay_loop/TIMER_HZ :
						   vs->delay_loop,
	       vs->sched);
	log_message(LOG_INFO, "   Hashed = %sabled", vs->flags & IP_VS_SVC_F_HASHED ? "en" : "dis");
#ifdef IP_VS_SVC_F_SCHED1
	if (!strcmp(vs->sched, "sh"))
	{
		log_message(LOG_INFO, "   sh-port = %sabled", vs->flags & IP_VS_SVC_F_SCHED_SH_PORT ? "en" : "dis");
		log_message(LOG_INFO, "   sh-fallback = %sabled", vs->flags & IP_VS_SVC_F_SCHED_SH_FALLBACK ? "en" : "dis");
	}
	else
	{
		log_message(LOG_INFO, "   flag-1 = %sabled", vs->flags & IP_VS_SVC_F_SCHED1 ? "en" : "dis");
		log_message(LOG_INFO, "   flag-2 = %sabled", vs->flags & IP_VS_SVC_F_SCHED2 ? "en" : "dis");
		log_message(LOG_INFO, "   flag-3 = %sabled", vs->flags & IP_VS_SVC_F_SCHED3 ? "en" : "dis");
	}
#endif
#ifdef IP_VS_SVC_F_ONEPACKET
	log_message(LOG_INFO, "   One packet scheduling = %sabled%s",
			(vs->flags & IP_VS_SVC_F_ONEPACKET) ? "en" : "dis",
			((vs->flags & IP_VS_SVC_F_ONEPACKET) && vs->service_type != IPPROTO_UDP) ? " (inactive due to not UDP)" : "");
#endif

	if (vs->persistence_timeout)
		log_message(LOG_INFO, "   persistence timeout = %u", vs->persistence_timeout);
	if (vs->persistence_granularity) {
		if (vs->addr.ss_family == AF_INET6)
			log_message(LOG_INFO, "   persistence granularity = %d",
				       vs->persistence_granularity);
		else
			log_message(LOG_INFO, "   persistence granularity = %s",
				       inet_ntop2(vs->persistence_granularity));
	}
	if (vs->service_type == IPPROTO_TCP)
		log_message(LOG_INFO, "   protocol = TCP");
	else if (vs->service_type == IPPROTO_UDP)
		log_message(LOG_INFO, "   protocol = UDP");
	else if (vs->service_type == IPPROTO_SCTP)
		log_message(LOG_INFO, "   protocol = SCTP");
	else
		log_message(LOG_INFO, "   protocol = %d", vs->service_type);
	log_message(LOG_INFO, "   alpha is %s, omega is %s",
		    vs->alpha ? "ON" : "OFF", vs->omega ? "ON" : "OFF");
	log_message(LOG_INFO, "   quorum = %u, hysteresis = %u", vs->quorum, vs->hysteresis);
	if (vs->quorum_up)
		log_message(LOG_INFO, "   -> Notify script UP = %s, uid:gid %d:%d",
			    vs->quorum_up->cmd_str, vs->quorum_up->uid, vs->quorum_up->gid);
	if (vs->quorum_down)
		log_message(LOG_INFO, "   -> Notify script DOWN = %s, uid:gid %d:%d",
			    vs->quorum_down->cmd_str, vs->quorum_down->uid, vs->quorum_down->gid);
	if (vs->ha_suspend)
		log_message(LOG_INFO, "   Using HA suspend");

	switch (vs->forwarding_method) {
	case IP_VS_CONN_F_MASQ:
		log_message(LOG_INFO, "   default forwarding method = NAT");
		break;
	case IP_VS_CONN_F_DROUTE:
		log_message(LOG_INFO, "   default forwarding method = DR");
		break;
	case IP_VS_CONN_F_TUNNEL:
		log_message(LOG_INFO, "   default forwarding method = TUN");
		break;
	}

	if (vs->s_svr) {
		log_message(LOG_INFO, "   sorry server = %s"
				    , FMT_RS(vs->s_svr, vs));
		switch (vs->s_svr->forwarding_method) {
		case IP_VS_CONN_F_MASQ:
			log_message(LOG_INFO, "   sorry server forwarding method = NAT");
			break;
		case IP_VS_CONN_F_DROUTE:
			log_message(LOG_INFO, "   sorry server forwarding method = DR");
			break;
		case IP_VS_CONN_F_TUNNEL:
			log_message(LOG_INFO, "   sorry server forwarding method = TUN");
			break;
		}
	}
	if (!LIST_ISEMPTY(vs->rs))
		dump_list(vs->rs);
}

void
alloc_vs(char *param1, char *param2)
{
	size_t size;
	virtual_server_t *new;

	new = (virtual_server_t *) MALLOC(sizeof(virtual_server_t));

	if (!strcmp(param1, "group")) {
		size = strlen(param2);
		new->vsgname = (char *) MALLOC(size + 1);
		memcpy(new->vsgname, param2, size);
	} else if (!strcmp(param1, "fwmark")) {
		new->vfwmark = (uint32_t)strtoul(param2, NULL, 10);
	} else {
		inet_stosockaddr(param1, param2, &new->addr);
		new->af = new->addr.ss_family;
#ifndef LIBIPVS_USE_NL
		if (new->af != AF_INET) {
			log_message(LOG_INFO, "IPVS with IPv6 is not supported by this build");
			FREE(new);
			skip_block();
			return;
		}
#endif
	}

	new->delay_loop = KEEPALIVED_DEFAULT_DELAY;
	new->virtualhost = NULL;
	new->alpha = false;
	new->omega = false;
	new->quorum_up = NULL;
	new->quorum_down = NULL;
	new->quorum = 1;
	new->hysteresis = 0;
	new->quorum_state = UP;
	new->flags = 0;
	new->forwarding_method = IP_VS_CONN_F_FWD_MASK;		/* So we can detect if it has been set */

	list_add(check_data->vs, new);
}

/* Sorry server facility functions */
void
alloc_ssvr(char *ip, char *port)
{
	virtual_server_t *vs = LIST_TAIL_DATA(check_data->vs);

	vs->s_svr = (real_server_t *) MALLOC(sizeof(real_server_t));
	vs->s_svr->weight = 1;
	vs->s_svr->iweight = 1;
	vs->s_svr->forwarding_method = vs->forwarding_method;
	inet_stosockaddr(ip, port, &vs->s_svr->addr);

	if (!vs->af)
		vs->af = vs->s_svr->addr.ss_family;
	else if (vs->af != vs->s_svr->addr.ss_family) {
		log_message(LOG_INFO, "Address family of virtual server and sorry server %s don't match - skipping.", ip);
		FREE(vs->s_svr);
		vs->s_svr = NULL;
		return;
	}
}

/* Real server facility functions */
static void
free_rs(void *data)
{
	real_server_t *rs = data;
	free_notify_script(&rs->notify_up);
	free_notify_script(&rs->notify_down);
	free_list(&rs->failed_checkers);
	FREE_PTR(rs->virtualhost);
	FREE(rs);
}
static void
dump_rs(void *data)
{
	real_server_t *rs = data;

	log_message(LOG_INFO, "   RIP = %s, RPORT = %d, WEIGHT = %d"
			    , inet_sockaddrtos(&rs->addr)
			    , ntohs(inet_sockaddrport(&rs->addr))
			    , rs->weight);
	switch (rs->forwarding_method) {
	case IP_VS_CONN_F_MASQ:
		log_message(LOG_INFO, "    forwarding method = NAT");
		break;
	case IP_VS_CONN_F_DROUTE:
		log_message(LOG_INFO, "    forwarding method = DR");
		break;
	case IP_VS_CONN_F_TUNNEL:
		log_message(LOG_INFO, "    forwarding method = TUN");
		break;
	}
	if (rs->inhibit)
		log_message(LOG_INFO, "     -> Inhibit service on failure");
	if (rs->notify_up)
		log_message(LOG_INFO, "     -> Notify script UP = %s, uid:gid %d:%d",
		       rs->notify_up->cmd_str, rs->notify_up->uid, rs->notify_up->gid);
	if (rs->notify_down)
		log_message(LOG_INFO, "     -> Notify script DOWN = %s, uid:gid %d:%d",
<<<<<<< HEAD
		       rs->notify_down->cmd_str, rs->notify_down->uid, rs->notify_down->gid);
=======
		       rs->notify_down->name, rs->notify_down->uid, rs->notify_down->gid);
	if (rs->virtualhost)
		log_message(LOG_INFO, "    VirtualHost = %s", rs->virtualhost);
>>>>>>> 387c25be
}

static void
free_failed_checkers(void *data)
{
	FREE(data);
}

void
alloc_rs(char *ip, char *port)
{
	virtual_server_t *vs = LIST_TAIL_DATA(check_data->vs);
	real_server_t *new;

	new = (real_server_t *) MALLOC(sizeof(real_server_t));
	inet_stosockaddr(ip, port, &new->addr);

#ifndef LIBIPVS_USE_NL
	if (new->addr.ss_family != AF_INET) {
		log_message(LOG_INFO, "IPVS does not support IPv6 in this build - skipping %s", ip);
		skip_block();
		FREE(new);
		return;
	}
#endif

	if (!vs->af)
		vs->af = new->addr.ss_family;
	else if (vs->af != new->addr.ss_family) {
		log_message(LOG_INFO, "Address family of virtual server and real server %s don't match - skipping.", ip);
		FREE(new);
		return;
	}

	new->weight = 1;
	new->iweight = 1;
	new->failed_checkers = alloc_list(free_failed_checkers, NULL);
	new->forwarding_method = vs->forwarding_method;
	new->virtualhost = NULL;

	if (!LIST_EXISTS(vs->rs))
		vs->rs = alloc_list(free_rs, dump_rs);
	list_add(vs->rs, new);
}

/* data facility functions */
check_data_t *
alloc_check_data(void)
{
	check_data_t *new;

	new = (check_data_t *) MALLOC(sizeof(check_data_t));
	new->vs = alloc_list(free_vs, dump_vs);
	new->vs_group = alloc_list(free_vsg, dump_vsg);

	return new;
}

void
free_check_data(check_data_t *data)
{
	free_list(&data->vs);
	free_list(&data->vs_group);
	FREE(data);
}

void
dump_check_data(check_data_t *data)
{
	if (data->ssl) {
		log_message(LOG_INFO, "------< SSL definitions >------");
		dump_ssl();
	}
	if (!LIST_ISEMPTY(data->vs)) {
		log_message(LOG_INFO, "------< LVS Topology >------");
		log_message(LOG_INFO, " System is compiled with LVS v%d.%d.%d",
		       NVERSION(IP_VS_VERSION_CODE));
		if (!LIST_ISEMPTY(data->vs_group))
			dump_list(data->vs_group);
		dump_list(data->vs);
	}
	dump_checkers_queue();
}

char *
format_vs (virtual_server_t *vs)
{
	/* alloc large buffer because of unknown length of vs->vsgname */
	static char ret[512];

	if (vs->vsgname)
		snprintf (ret, sizeof (ret) - 1, "[%s]:%d"
			, vs->vsgname
			, ntohs(inet_sockaddrport(&vs->addr)));
	else if (vs->vfwmark)
		snprintf (ret, sizeof (ret) - 1, "FWM %u", vs->vfwmark);
	else
		snprintf(ret, sizeof(ret) - 1, "%s"
			, inet_sockaddrtotrio(&vs->addr, vs->service_type));

	return ret;
}

static void
check_check_script_security(void)
{
	element e, e1;
	virtual_server_t *vs;
	real_server_t *rs;
	int script_flags;
	magic_t magic;

	if (LIST_ISEMPTY(check_data->vs))
		return;

	magic = ka_magic_open();

	script_flags = check_misc_script_security(magic);

	for (e = LIST_HEAD(check_data->vs); e; ELEMENT_NEXT(e)) {
		vs = ELEMENT_DATA(e);

		script_flags |= check_notify_script_secure(&vs->quorum_up, magic);
		script_flags |= check_notify_script_secure(&vs->quorum_down, magic);

		for (e1 = LIST_HEAD(vs->rs); e1; ELEMENT_NEXT(e1)) {
			rs = ELEMENT_DATA(e1);

			script_flags |= check_notify_script_secure(&rs->notify_up, magic);
			script_flags |= check_notify_script_secure(&rs->notify_down, magic);
		}
	}

	if (global_data->notify_fifo.script)
		script_flags |= check_notify_script_secure(&global_data->notify_fifo.script, magic);
	if (global_data->lvs_notify_fifo.script)
		script_flags |= check_notify_script_secure(&global_data->lvs_notify_fifo.script, magic);

	if (!script_security && script_flags & SC_ISSCRIPT) {
		log_message(LOG_INFO, "SECURITY VIOLATION - check scripts are being executed but script_security not enabled.%s",
				script_flags & SC_INSECURE ? " There are insecure scripts." : "");
	}

	if (magic)
		ka_magic_close(magic);
}

bool validate_check_config(void)
{
	element e, e1;
	virtual_server_t *vs;
	real_server_t *rs;
	checker_t *checker;
	element next;

	using_ha_suspend = false;
	if (!LIST_ISEMPTY(check_data->vs)) {
		for (e = LIST_HEAD(check_data->vs); e; e = next) {
			next = e->next;

			vs = ELEMENT_DATA(e);

			if (!vs->rs || LIST_ISEMPTY(vs->rs)) {
				log_message(LOG_INFO, "Virtual server %s has no real servers - ignoring", FMT_VS(vs));
				free_list_element(check_data->vs, e);
				continue;
			}

			/* Ensure that no virtual server hysteresis >= quorum */
			if (vs->hysteresis >= vs->quorum) {
				log_message(LOG_INFO, "Virtual server %s: hysteresis %u >= quorum %u; setting hysteresis to %u",
						FMT_VS(vs), vs->hysteresis, vs->quorum, vs->quorum -1);
				vs->hysteresis = vs->quorum - 1;
			}

			/* Ensure that ha_suspend is not set for any virtual server using fwmarks */
			if (vs->ha_suspend &&
			    (vs->vfwmark || (vs->vsg && !LIST_ISEMPTY(vs->vsg->vfwmark)))) {
				log_message(LOG_INFO, "Virtual server %s: cannot use ha_suspend with fwmarks - clearing ha_suspend", FMT_VS(vs));
				vs->ha_suspend = false;
			}

			if (vs->ha_suspend)
				using_ha_suspend = true;

			/* Check protocol set */
			if (!vs->service_type &&
			    ((vs->vsg && (!LIST_ISEMPTY(vs->vsg->addr_ip) || !LIST_ISEMPTY(vs->vsg->range))) ||
			     (!vs->vsg && !vs->vfwmark))) {
				/* If the protocol is 0, the kernel defaults to UDP, so set it explicitly */
				log_message(LOG_INFO, "Virtual server %s: no protocol set - defaulting to UDP", FMT_VS(vs));
				vs->service_type = IPPROTO_UDP;
			}

#ifdef IP_VS_SVC_F_ONEPACKET
			/* Check OPS not set for TCP or SCTP */
			if (vs->flags & IP_VS_SVC_F_ONEPACKET &&
			    vs->service_type != IPPROTO_UDP &&
			    ((vs->vsg && (!LIST_ISEMPTY(vs->vsg->addr_ip) || !LIST_ISEMPTY(vs->vsg->range))) ||
			     (!vs->vsg && !vs->vfwmark))) {
				/* OPS is only valid for UDP, or with a firewall mark */
				log_message(LOG_INFO, "Virtual server %s: one packet scheduling requires UDP - resetting", FMT_VS(vs));
				vs->flags &= ~IP_VS_SVC_F_ONEPACKET;
			}
#endif

			/* Check port specified for udp/tcp/sctp unless persistent */
			if (!(vs->persistence_timeout || vs->persistence_granularity) &&
			    ((!vs->vsg && !vs->vfwmark) ||
			     (vs->vsg && (!LIST_ISEMPTY(vs->vsg->addr_ip) || !LIST_ISEMPTY(vs->vsg->range)))) &&
			    ((vs->addr.ss_family == AF_INET6 && !((struct sockaddr_in6 *)&vs->addr)->sin6_port) ||
			     (vs->addr.ss_family == AF_INET && !((struct sockaddr_in *)&vs->addr)->sin_port))) {
				log_message(LOG_INFO, "Virtual server %s: zero port only valid for persistent sevices - setting", FMT_VS(vs));
				vs->persistence_timeout = IPVS_SVC_PERSISTENT_TIMEOUT;
			}

			/* Check scheduler set */
			if (!vs->sched[0]) {
				log_message(LOG_INFO, "Virtual server %s: no scheduler set, setting default '%s'", FMT_VS(vs), IPVS_DEF_SCHED);
				strcpy(vs->sched, IPVS_DEF_SCHED);
			}


			/* Spin through all the real servers */
			for (e1 = LIST_HEAD(vs->rs); e1; ELEMENT_NEXT(e1)) {
				rs = ELEMENT_DATA(e1);

				/* Check any real server in alpha mode has a checker */
				if (vs->alpha && !rs->alive && LIST_ISEMPTY(rs->failed_checkers))
					log_message(LOG_INFO, "Warning - real server %s for virtual server %s cannot be activated due to no checker and in alpha mode",
							FMT_RS(rs, vs), FMT_VS(vs));

				/* Set the forwarding method if necessary */
				if (rs->forwarding_method == IP_VS_CONN_F_FWD_MASK) {
					if (vs->forwarding_method == IP_VS_CONN_F_FWD_MASK) {
						log_message(LOG_INFO, "Virtual server %s: no forwarding method set, setting default NAT", FMT_VS(vs));
						vs->forwarding_method = IP_VS_CONN_F_MASQ;
					}
					rs->forwarding_method = vs->forwarding_method;
				}
			}
		}
	}

	/* Ensure any checkers that don't have ha_suspend set are enabled */
	if (!LIST_ISEMPTY(checkers_queue)) {
		for (e = LIST_HEAD(checkers_queue); e; ELEMENT_NEXT(e)) {
			checker = ELEMENT_DATA(e);

			if (!checker->vs->ha_suspend)
				checker->enabled = true;
		}
	}

	/* Add the FIFO name to the end of the parameter list */
	if (global_data->notify_fifo.script)
		add_script_param(global_data->notify_fifo.script, global_data->notify_fifo.name);
	if (global_data->lvs_notify_fifo.script)
		add_script_param(global_data->lvs_notify_fifo.script, global_data->lvs_notify_fifo.name);

	check_check_script_security();

	return true;
}<|MERGE_RESOLUTION|>--- conflicted
+++ resolved
@@ -435,13 +435,9 @@
 		       rs->notify_up->cmd_str, rs->notify_up->uid, rs->notify_up->gid);
 	if (rs->notify_down)
 		log_message(LOG_INFO, "     -> Notify script DOWN = %s, uid:gid %d:%d",
-<<<<<<< HEAD
 		       rs->notify_down->cmd_str, rs->notify_down->uid, rs->notify_down->gid);
-=======
-		       rs->notify_down->name, rs->notify_down->uid, rs->notify_down->gid);
 	if (rs->virtualhost)
 		log_message(LOG_INFO, "    VirtualHost = %s", rs->virtualhost);
->>>>>>> 387c25be
 }
 
 static void
