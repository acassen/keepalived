This file describe all the Keepalived available keywords. The keepalived.conf
file is compounded by three configurations parts :

	* Globals configurations
	* VRRP configuration
	* LVS configuration

0. Comment string

There is 2 valid comment valid string : # or ! If you want to add comment
in you configuration file use this char.

0.1. Parameter syntax

<BOOL> is one of on|off|true|false|yes|no or omitted which defaults to on

0.2. Conditional configuration and configuration id

The config-id defaults to the first part of the node name as returned by
uname, and can be overridden with the -i or --config-id command line option.

Any configuration line starting with (i.e. before any whitespace) '@' is a
conditional configuration line.  The word immediately following (i.e.
without any space) the '@' character is compared against the config-id,
and if they don't match, the configuration line is ignored.

Alternatively, '@^' is a negative comparison, so if the word immediately
following does NOT match the config-id, the configuration line IS included.

The purpose of this is to allow a single configuration file to be used for
multiple systems, where the only differences are likely to be the router_id,
vrrp instance priorities, and possibly interface names.

For example:

global_defs
{
@main	router_id main_router
@backup router_id backup_router
}
...
vrrp_instance VRRP1 {
...
@main    unicast_src_ip 1.2.3.4
@backup  unicast_src_ip 1.2.3.5
@backup2 unicast_src_ip 1.2.3.6

	 unicast_peer {
@^main        1.2.3.4
@^backup      1.2.3.5
@^backup2     1.2.3.6
	}
}

If keepalived is invoked with -i main, or if -i is not specified and the node
name is main.SOMETHING, then the router_id will be set to main_router,
if invoked with -i backup, or the node name is backup, then backup_router,
if not invoked with -i and the node name is not main or backup, or with
-i anything else, then the router_id will not be set.

The unicast peers for main will be 1.2.3.5 and 1.2.3.6.

<<<<<<< HEAD
0.3. Scripts

There are three classes of scripts can be configured to be executed.

a. Notify scripts that are run when a vrrp instance or vrrp group changes state,
   or a virtual server quorum changes between up and down.

b. vrrp tracking scripts that will cause vrrp instances to go down it they exit
   a non-zero exist status, or if a weight is specified will add or subtract the
   weight to/from the priority of that vrrp instance.

c. LVS checker misc scripts that will cause a real server to be configured down
   if they exit with a non-zero status.

By default the scripts will be executed by user keepalived_script if that user
exists, or if not by root, but for each script the user/group under which it is
to be executed can be specified.

There are significant security implications if scripts are executed with root
privileges, especially if the scripts themselves are modifiable or replaceable
by a non root user. Consequently, security checks are made at startup to ensure
that if a script is executed by root, then it cannot be modified or replaced by
a non root user.

All scripts should be written so that they will terminate on receipt of a SIGTERM
signal. Scripts will be sent SIGTERM if their parent terminates, or it is a script
the keepalived is awaiting its exit status and it has run for too long.

0.4 Configuration file syntax parser

Traditionally the configuration file parser has not been one of the strengths of
keepalived. yukki maintains a project on github that is a keepalived syntax
checker that may be of use. It can be downloaded from https://github.com/yuuki/gokc
=======
0.3 include directive

It is possible to include further configuration files from within a configuration
file, and this can be done to any depth.

The format of the include directive is:
include FILENAME

FILENAME can be a fully qualified or relative pathname, and can include wildcards,
including csh style brace expressions such as "{foo/{,cat,dog},bar}".

After opening an included file, the current directory is set to the directory of
the file itself, so any relative paths included from a file are relative to the
directory of the including file itself.
>>>>>>> 6f6e6d73

1. Globals configurations

This block is divided in 4 sub-blocks :

	* Global definitions
	* Static addresses
	* Static rules
	* Static routes

	1.1. Global definitions

	The configuration block looks like :

global_defs {				# Block identification
    notification_email {		# Email address to send alerts to
       <EMAIL ADDRESS>			# Standard email address
       <EMAIL ADDRESS>
       ...
    }
    notification_email_from <EMAIL ADDRESS> # Email From dealing with SMTP proto
					   #   defaults to keepalived@<local host name>
    smtp_server <ADDRESS>|<DOMAIN_NAME>	[<PORT>]
					   # SMTP server IP address or domain name
					   #  with optional port number (defaults to 25)
    smtp_helo_name <HOST_NAME>		   # name to use in HELO messages
					   #  defaults to local host name
    smtp_connect_timeout <INTEGER>	   # Number of seconds timeout connect
 					   #  remote SMTP server
    email_faults			   # Send smtp alerts for fault conditions
    router_id <STRING>			   # String identifying router
    vrrp_garp_interval <DECIMAL>           # Sets the default interval between Gratuitous ARP
					   #   (in seconds, resolution microseconds)
    vrrp_gna_interval <DECIMAL>            # Sets the default interval between unsolicited NA
					   #   (in seconds, resolution microseconds)
    vrrp_mcast_group4 <IPv4 ADDRESS>	   # optional, default 224.0.0.18
    vrrp_mcast_group6 <IPv6 ADDRESS>	   # optional, default ff02::12
    default_interface <INTERFACE>	   # sets the default interface for static addresses, default eth0
    lvs_sync_daemon <INTERFACE> <VRRP_INSTANCE>	[id <SYNC_ID>] [maxlen <LEN>] [port <PORT>] [ttl <TTL>] [group <IP ADDR>]
					   # Binding interface, vrrp instance and optional
					   #  syncid (0 to 255) for lvs syncd
					   #  maxlen (1..65507) maximum packet length
					   #  port (1..65535) UDP port number to use
					   #  ttl (1..255)
					   #  group - multicast group address (IPv4 or IPv6)
					   # NOTE: maxlen, port, ttl and group are only available on Linux 4.3 or later.
    lvs_flush				   # flush any existing LVS configuration at startup
    vrrp_garp_master_delay <INTEGER>	   # delay in seconds for second set of gratuitous ARP
					   #  messages after MASTER state transition, default 5.
					   #  0 means no second set.
    vrrp_garp_master_repeat <INTEGER>	   # how many gratuitous ARP messages after MASTER
					   #  state transition should be sent, default 5
    vrrp_garp_lower_prio_delay <INTEGER>   # delay for second set of gratuitous ARPs after lower
					   #  priority advert received when MASTER
    vrrp_garp_lower_prio_repeat <INTEGER>  # number of gratuitous ARP messages to send at a time
					   #  after lower priority advert received when MASTER
    vrrp_garp_master_refresh <INTEGER>	   # Periodic delay in seconds sending
					   #  gratuitous ARP while in MASTER state
					   #  Default: 0 (no refreshing)
    vrrp_garp_master_refresh_repeat <INTEGER> # how many gratuitous ARP messages should be sent
					   #  at each periodic repeat
					   #  Default: one (per period)
    vrrp_lower_prio_no_advert [<BOOL>]     # If a lower priority advert is received, just discard
					   # it and don't send another advert. This causes adherence
					   # to the RFCs.
    vrrp_higher_prio_send_advert [<BOOL>]  # If we are master and receive a higher priority
					   # advert, send an advert (which will be lower priority
					   # than the other master), before we transition to
					   # backup. This means that if the other master has
					   # garp_lower_priority_repeat set, it will resend garp
					   # messages. This is to get around the problem of their
					   # having been two simultaneous masters, and the last GARP
					   # messages seen were from us.
    vrrp_version <INTEGER:2..3>            # Default VRRP version (default 2)
    vrrp_iptables [keepalived_in [keepalived_out]]     # default INPUT
					   # Specifies the iptables chains to add entries to
					   # If no table names are specied, no entries are added
    vrrp_ipsets ipset4 [ipset6 [ipset_if6]] # Set the ipset set names to use. If no names are specified,
					   #   ipsets will not be used. The default ipset4 name is 'keepalived'.
					   # If ipset6 is not specified, '6' as appended to the ipset4 name.
					   #   If ipset_if6 is not specified, any trailing '6' from ipset6
					   #   is removed and '_if6' appended
    vrrp_check_unicast_src		   # Check source address of a unicast packet is a
					   # unicast peer
    vrrp_strict				   # Enforce strict VRRP protocol compliance. This will prohibit:
					   #   0 VIPs
					   #   unicast peers
					   #   IPv6 addresses in VRRP version 2
					   # Sets:
					   #   vrrp_lower_priority_dont_send_advert
					   #
					   # The following 4 options can be used if vrrp or checker processes
					   #   are timing out. This can be seen by a backup vrrp instance becoming
					   #   master even when the master is still running, due to the master or
					   #   backup systems being busy, they are not processing the vrrp packets.
    vrrp_priority <INTEGER:-20..19>	   # Set the vrrp child process priority (negative values increase priority)
    checker_priority <INTEGER:-20..19>	   # Set the checker child process priority
    vrrp_no_swap			   # Set the vrrp child process non swappable
    checker_no_swap			   # Set the checker child process non swappable
					   #
					   # If keepalived has been build with SNMP support,
					   #   the following keywords are available
					   # Note: keepalived, checker and rfc support can be
					   #   individually enabled/disabled
    snmp_socket <PROTOCOL>:<ADDRESS>[:<PORT>] # specify socket to use for connecting to SNMP master agent (default unix:/var/agentx/master)
					   #   unless using a network namespace, when the default is udp:localhost:705
    enable_snmp_keepalived		   # enable SNMP handling of vrrp element of KEEPALIVED MIB
    enable_snmp_checker			   # enable SNMP handling of checker element of KEEPALIVED MIB
    enable_snmp_rfc			   # enable SNMP handling of RFC2787 and RFC6527 VRRP MIBs
    enable_snmp_rfcv2			   # enable SNMP handling of RFC2787 VRRPv2 MIB
    enable_snmp_rfcv3			   # enable SNMP handling of RFC6527 VRRPv3 MIB
    enable_traps			   # enable SNMP trap generation
					   #
    enable_dbus				   # enable the DBus interface
    dbus_service_name SERVICE_NAME	   # Name of DBus service (default org.keepalived.Vrrp1)
					   # Useful if you want to run multiple keepalived processes with DBus enabled
					   #
    script_user USERNAME [GROUPNAME]	   # Specify the default username/groupname to run scripts under
					   # If groupname is not specified, the group of the user is used.
					   # If this option is not specified, the user defaults to keepalived_script
					   # if that user exists, otherwise root.
    enable_script_security		   # Don't run scripts configured to be run as root if any part of the path
					   # is writable by a non-root user.
    notify_fifo FIFO_NAME		   # FIFO to write notify events to
					   # See vrrp_notify_fifo and lvs_notify_fifo for format of output
					   # For further details, see the description under vrrp_sync_group see 
					   # doc/samples/sample_notify_fifo.sh for sample usage.
    notify_fifo_script STRING [username [groupname]]
					   # script to be run by keepalived to process notify events
					   # The FIFO name will be passed to the script as the last parameter
    vrrp_notify_fifo FIFO_NAME		   # FIFO to write vrrp notify events to (must be different from other FIFO names)
					   # The string written will be a line of the form: INSTANCE "VI_1" MASTER 100
					   # and will be terminated with a new line character.
					   # For further details of the output, see the description under vrrp_sync_group
					   # and doc/samples/sample_notify_fifo.sh for sample usage.
    vrrp_notify_fifo_script STRING [username [groupname]]
					   # script to be run by keepalived to process vrrp notify events
					   # The FIFO name will be passed to the script as the last parameter
    lvs_notify_fifo FIFO_NAME		   # FIFO to write notify healthchecker events to (must be different from other FIFO names)
					   # The string written will be a line of the form:
					   #   VS [192.168.201.15]:tcp:80 {UP|DOWN}
					   #   RS [1.2.3.4]:tcp:80 [192.168.201.15]:tcp:80 {UP|DOWN}
					   # and will be terminated with a new line character.
    lvs_notify_fifo_script STRING [username [groupname]]
					   # script to be run by keepalived to process healthchecher notify events
					   # The FIFO name will be passed to the script as the last parameter
    dynamic_interfaces			   # Allow configuration to include interfaces that don't exist at startup.
					   #   This allows keepalived to work with interfaces that may be deleted and restored.
}

net_namespace NAME			   # Set the network namespace to run in
					   # The directory /var/run/keepalived will be created as an unshared mount point,
					   #   for example for pid files.
					   # syslog entries will have _NAME appended to the ident.
					   # Note: the namespace cannot be changed on a configuration reload
namespace_with_ipsets			   # ipsets wasn't network namespace aware until Linux 3.13, and so if running with
					   # an earlier version of the kernel, by default use of ipsets is disabled if using
					   # a namespace and vrrp_ipsets isn't specified.
					   # This options overrides the default and allows ipsets to be used
					   # with a namespace on kernels prior to 3.13.

instance NAME				   # If multiple instances of keepalived are run in the same namespace, this will
					   #   create pid files with NAME as part of the file names, in /var/run/keepalived.
					   # Note: the instance name cannot be changed on a configuration reload

use_pid_dir				   # Create pid files in /var/run/keepalived

linkbeat_use_polling			   # Use media link failure detection polling fashion

	1.2. Static addresses

	The configuration block looks like :

static_ipaddress {			# block identification
					# If no dev element is specified, it defaults to the default_interface (default eth0)
					# Note: the broadcast address may be specified as '-' or '+' to clear or set the host
					#       bits of the address.
    <IP ADDRESS>[/<MASK>] [brd <IP ADDRESS>] [dev <STRING>] [scope <SCOPE>] [label <LABEL>] [home] [-nodad] [mngtmpaddr] [noprefixroute] [autojoin]
    <IP ADDRESS>[/<MASK>] ...
    ...
}

SCOPE can take the following values :
	* site
	* link
	* host
	* nowhere
	* global

	1.3 Static rules

static_rules {							# block identification
								# The syntax is that same as for ip rule add, without "ip rule add"
								# with the addition of tunnel-id option, e.g.
	from 192.168.28.0/24 to 192.168.29.0/26 table small iif p33p1 oif wlan0 tos 22 fwmark 24/12 preference 39 realms 30/20
	to 1:2:3:4:5:6:7:0/112 from 7:6:5:4:3:2::/96 table 6908 uidrange 10000-19999
}

	1.4. Static routes

	The configuration block looks like :

static_routes {							# block identification
								# The syntax is the same as ip route add, without "ip route add" e.g.
	192.168.100.0/24 table 6909 nexthop via 192.168.101.1 dev wlan0 onlink weight 1 nexthop via 192.168.101.2 dev wlan0 onlink weight 2
	192.168.200.0/24 dev p33p1.2 table 6909 tos 0x04 protocol bird scope link priority 12 mtu 1000 hoplimit 100 advmss 101 rtt 102 rttvar 103 reordering 104 window 105 cwnd 106 ssthresh lock 107 realms PQA/0x14 rto_min 108 initcwnd 109 initrwnd 110 features ecn
	2001:470:69e9:1:2::4 dev p33p1.2 table 6909 tos 0x04 protocol bird scope link priority 12 mtu 1000 hoplimit 100 advmss 101 rtt 102 rttvar 103 reordering 104 window 105 cwnd 106 ssthresh lock 107 rto_min 108 initcwnd 109 initrwnd 110 features ecn
}

2. VRRP configuration

This block is divided in 5 sub-blocks:

	* VRRP scripts
	* VRRP track files
	* VRRP synchronization group
	* VRRP gratuitous ARP/NA intervals
	* VRRP instance

	2.1. VRRP scripts

	The configuration block looks like :

vrrp_script <STRING> {          # VRRP script declaration
    script <QUOTED_STRING>      # script to run periodically
    interval <INTEGER>          # run the script this every seconds
    timeout <INTEGER>           # script considered failed after 'timeout' seconds
    weight <INTEGER:-253..253>  # adjust priority by this weight
    fall <INTEGER>              # required number of failures for KO switch
    rise <INTEGER>              # required number of successes for OK switch
    user USERNAME [GROUPNAME]	# specify user/group to run script under
    init_fail                   # assume script initially is in failed state
}

The script will be executed periodically, every <interval> seconds. Its exit
code will be recorded for all VRRP instances which monitor it.
Note that the script will only be executed if at least one VRRP instance
monitors it.

The default weight equals 0, which means that any VRRP instance monitoring
the script will transition to the fault state after <fall> consecutive failures
of the script. After that, <rise> consecutive successes will cause VRRP instances to
leave the fault state, unless they are also in the fault state due to other scripts
or interfaces that they are tracking.

A positive weight means that <rise> successes will add <weight> to the priority of all
VRRP instances which monitor it. On the opposite, a negative weight will be subtracted
from the initial priority in case of <fall> failures.

	2.2. VRRP track files

	The configuration block looks like:

vrrp_track_file <STRING> {	# VRRP track file declaration
    file <QUOTED_STRING>	# file to monitor
    weight <-254..254>		# default weight
}

The file will be read whenever it is modified. The value in the file
will be recorded for all VRRP instances and sync groups which monitor it.
Note that the file will only be read if at least one VRRP instance or
sync group monitors it.

A value will be read as a number in text from the file.  If the weight
configured against the track_file is 0, a non-zero value in the file will
be treated as a failure status, and a zero value will be treaded as
an OK status, otherwise the value will be  multiplied by the weight configured
in the track_file statement. If the result is less than -253 any VRRP
instance or sync group monitoring the script will transition to the fault state
(the weight can be 254 to allow for a negative value being read from the file).

If the vrrp instance or sync group is not the address owner and the result is between
-253 and 253, the result will be added to the initial priority of the VRRP instance
(a negative value will reduce the priority), although the effective priority will
be limited to the range [1,254].

If a vrrp instance using a track_file is a member of a sync group, unless
sync_group_tracking_weight is set on the group weight 0 must be set.
Likewise, if the vrrp instance is the address owner, weight 0 must also be set.

	2.3. VRRP synchronization group

	The configuration block looks like :

vrrp_sync_group <STRING> {	# VRRP sync group declaration
    group {			# group of instance to sync together
      <STRING>			#   a
      <STRING>			#       set
      ...			#             of VRRP_Instance string
    }
    global_tracking		# DEPRECATED. Use track_interface, track_script and
				# track_file on vrrp_sync_groups instead.
    sync_group_tracking_weight	# allow sync groups to use differing weights. This
				# probably WON'T WORK, but is a replacement for
				# global_tracking in case different weights were used
				# across different vrrp instances in the same sync
				# group.
    track_interface {		# Interfaces state we monitor
      <STRING>
      <STRING>
      <STRING> weight <INTEGER:-253..253>
      ...
    }
    track_script {		# Scripts state we monitor
      <STRING>
      <STRING> weight <INTEGER:-253..253>
      ...
    }
    track_file {		# Files state we monitor
      <STRING>
      <STRING> weight <INTEGER: -254..254>
      ...
    }

				# The username and groupname specify the user and group
				# under which the scripts should be run. If username is
				# specified, the group defaults to the group of the user.
				# If username is not specified, they default to the
				# global script_user and script_group
    notify_master <STRING>|<QUOTED-STRING> [username [groupname]]
				# Script to run during MASTER transit
    notify_backup <STRING>|<QUOTED-STRING> [username [groupname]]
				# Script to run during BACKUP transit
    notify_fault <STRING>|<QUOTED-STRING> [username [groupname]]
				# Script to run during FAULT transit
    notify <STRING>|<QUOTED-STRING> [username [groupname]]
				# Script to run during ANY state transit (1)
    smtp_alert			# Send email notification during state transit
}

    Synchronization group tracking scripts and files will update
    the status/priority of all VRRP instances which are members of
    the sync group.

(1) The "notify" script is called AFTER the corresponding notify_* script has
    been called, and is given exactly 4 arguments (the whole string is interpreted
    as a literal filename so don't add parameters!):

    $1 = A string indicating whether it's a "GROUP" or an "INSTANCE"
    $2 = The name of said group or instance
    $3 = The state it's transitioning to ("MASTER", "BACKUP", "FAULT" or "STOP")
    $4 = The priority value

    $1 and $3 are ALWAYS sent in uppercase, and the possible strings sent are the
    same ones listed above ("GROUP"/"INSTANCE", "MASTER"/"BACKUP"/"FAULT"/"STOP")
    (note: STOP is only applicable to instances)

Important: for a SYNC group to run reliably, it is vital that all instances in
	   the group are MASTER or that they are all either BACKUP or FAULT. A
	   situation with half instances having higher priority on machine A
	   half others with higher priority on machine B will lead to constant
	   re-elections. For this reason, when instances are grouped, any
	   track scripts/files configured against member VRRP instances will have
	   their tracking weights automatically set to zero, in order to avoid
	   inconsistent priorities across instances.

	2.4. VRRP gratuitous ARP/NA intervals

	This section allows the setting of delays between sending gratuitous ARPs
	and unsolicited neighbour advertisements. This is intended for when an
	upstream switch is unable to handle being flooded with ARPs/NAs.

	Use interface when the limits apply on the single physical interface.
	Use interfaces when a group of interfaces are linked to the same switch
	and the limits apply to the switch as a whole.

	Note: Only one of interface or interfaces should be used per block.

garp_group {
    garp_interval <DECIMAL>		   # Sets the interval between Gratuitous ARP
					   #   (in seconds, resolution microseconds)
    gna_interval <DECIMAL>		   # Sets the default interval between unsolicited NA
					   #   (in seconds, resolution microseconds)
    interface <STRING>			   # The physical interface to which the intervals apply
    interfaces {			   # A list of interfaces across which the delays are
	<STRING>			   #   aggregated.
	<STRING>
	...
    }
}

	If the global vrrp_garp_interval and/or vrrp_gna_interval are set, any
	interfaces that aren't specified in a garp_group will inherit the global
	settings.

	2.5. VRRP instance

	The configuration block looks like :

vrrp_instance <STRING> {		# VRRP instance declaration
    use_vmac [<NAME>]			# Use VRRP Virtual MAC, optional NAME of interface
					# NOTE: If sysctl net.ipv4.conf.all.rp_filter is set,
					# and this vrrp_instance is an IPv4 instance, using
					# this option will cause the individual interfaces to be
					# updated to the greater of their current setting and
					# all.rp_filter, as will default.rp_filter, and all.rp_filter
					# will be set to 0.
					# The original settings are restored on termination.
    version <INTEGER:2..3>              # VRRP version to use
    vmac_xmit_base			# Send/Recv VRRP messages from base
					#  interface instead of VMAC interface
    native_ipv6				# Force instance to use IPv6 (this option is deprecated since
					#   the virtual addresses determine whether IPv4 or IPv6 is used)
    state MASTER|BACKUP			# Start-up default state
    interface <STRING>			# Binding interface
    accept				# Allow a non address-owner to process packets
					# destined to VIPs and eVIPs. This is the default
					# unless strict mode is set.
    no_accept				# Set non-accept mode (default if strict mode)
					#
    track_interface {			# Interfaces state we monitor
      <STRING>
      <STRING>
      <STRING> weight <INTEGER:-253..253>
      ...
    }
    track_script {			# Scripts state we monitor
      <STRING>
      <STRING> weight <INTEGER:-253..253>
      ...
    }
    track_file {			# Files state we monitor
      <STRING>
      <STRING>
      <STRING> weight <INTEGER: -254..254>
      ...
    }
    dont_track_primary                  # (default unset) ignore VRRP interface faults.
                                        #  useful for cross-connect VRRP config.
    mcast_src_ip <IP ADDRESS>		# src_ip to use into the VRRP packets
    unicast_src_ip <IP ADDRESS>		# src_ip to use into the VRRP packets (alias to mcast_src_ip)
    track_src_ip			# if the configured src_ip doesn't exist or is removed
					# put the instance into fault state
    unicast_peer {			# Do not use multicast, instead send VRRP
      <IP ADDRESS>			#  adverts to following list of ip address
      ...				#  in unicast design fashion
    }
    old_unicast_checksum [never]	# The checksum calculation when using VRRPv3 changed after v1.3.6.
					#  Setting this flag forces the old checksum algorithm to be used
					#  to maintain backward compatibility, although keepalived will
					#  attempt to maintain compatibility anyway if it sees an old
					#  version checksum. Specifying never will turn off autodetection
					#  of old checksums. [This option may not be enabled - check output
					#  of `keepalived -v` for OLD_CHKSUM_COMPAT.]

    # The following garp parameters take their defaults from the global config for vrrp_garp_...
    # See their descriptions for the meaning of the parameters.
    garp_master_delay <INTEGER>
    garp_master_repeat <INTEGER>
    garp_lower_priority_delay <INTEGER>
    garp_lower_priority_repeat <INTEGER>
    garp_master_refresh <INTEGER>
    garp_master_refresh_repeat <INTEGER>

    virtual_router_id <INTEGER-1..255>	# VRRP VRID
    priority <INTEGER-1..255>		# VRRP PRIO
    advert_int <FLOAT>			# VRRP Advert interval (use default)

    lower_prio_no_advert [<BOOL>]	# If a lower priority advert is received, don't
					# send another advert. This causes adherence
					# to the RFCs (defaults to global
					# vrrp_lower_priority_dont_send_advert).

    higher_prio_send_advert [<BOOL>]	# If we are master and receive a higher priority
					# advert, send an advert (which will be lower priority
					# than the other master), before we transition to
					# backup. This means that if the other master has
					# garp_lower_priority_repeat set, it will resend garp
					# messages. This is to get around the problem of their
					# having been two simultaneous masters, and the last GARP
					# messages seen were from us.

    # Note: authentication was removed from the VRRPv2 specification by RFC3768 in 2004.
    #   Use of this option is non-compliant and can cause problems; avoid using if possible,
    #   except when using unicast, when it can be helpful.
    authentication {			# Authentication block
        auth_type PASS|AH		# Simple password or IPSEC AH
        auth_pass <STRING>		# Password string (up to 8 characters)
    }
    virtual_ipaddress {			# VRRP IP addres block
        <IP ADDRESS>[/<MASK>] [brd <IP ADDRESS>] [dev <STRING>] [scope <SCOPE>] [label <LABEL>] [home] [-nodad] [mngtmpaddr] [noprefixroute] [autojoin]
        <IP ADDRESS>[/<MASK>] ...
        ...
    }
    virtual_ipaddress_excluded {       	# VRRP IP excluded from VRRP packets
        <IP ADDRESS>[/<MASK>] [brd <IP ADDRESS>] [dev <STRING>] [scope <SCOPE>] [label <LABEL>] [home] [-nodad] [mngtmpaddr] [noprefixroute] [autojoin]
        <IP ADDRESS>[/<MASK>] ...
        ...
    }
    promote_secondaries			# Set the promote_secondaries flag on the interface to stop other
					# addresses in the same CIDR being removed when 1 of them is removed
    virtual_routes {			# VRRP virtual routes
					# The syntax is the same as static_routes
    }
    virtual_rules {			# VRRP virtual rules
					# The syntax is the same as static_rules
    }

    nopreempt					# Override VRRP RFC preemption default
    preempt_delay <FLOAT>			# Seconds after startup or seeing a lower priority master
						#  until preemption. 0 (default) to 1,000
    strict_mode [<BOOL>]			# See description of global vrrp_strict
						# If vrrp_strict is not specified, it takes the value of vrrp_strict
						# If strict_mode without a parameter is specified, it defaults to on
    debug <LEVEL>				# Debug level. LEVEL is a number in the range 0 to 4.
    notify_master <STRING>|<QUOTED-STRING> [username [groupname]]
						# Same as vrrp_sync_group
    notify_backup <STRING>|<QUOTED-STRING> [username [groupname]]
						# Same as vrrp_sync_group
    notify_fault <STRING>|<QUOTED-STRING> [username [groupname]]
						# Same as vrrp_sync_group
    notify_stop <STRING>|<QUOTED-STRING> [username [groupname]]
						# Script to launch when stopping vrrp
    notify <STRING>|<QUOTED-STRING> [username [groupname]]
						# Same as vrrp_sync_group
    smtp_alert					# Same as vrrp_sync_group
}

SCOPE can take the following values :
	* site
	* link
	* host
	* nowhere
	* global

LABEL is optional and creates a name for the alias. For compatibility with
"ifconfig", it should be of the form <realdev>:<anytext>, for example
eth0:1 for an alias on eth0.

METRIC is optional and specify a route priority.

When a weight is specified in track_interface, instead of setting the vrrp
instance to the FAULT state in case of failure, its priority will be
increased by the weight when the interface is up (for positive weights),
or decreased by the weight's absolute value when the interface is down
(for negative weights). The weight must be comprised between -254 and +254
inclusive. 0 is the default behaviour which means that a failure implies a
FAULT state. The common practice is to use positive weights to count a
limited number of good services so that the server with the highest count
becomes master. Negative weights are better to count unexpected failures
among a high number of interfaces, as it will not saturate even with high
number of interfaces.

The same principle can be applied to track_script entries, except that an
unspecified weight means that the default weight declared in the script
will be used (which itself defaults to 0).


3. LVS configuration

This block is divided in 2 sub-block :

	* Virtual server group
	* Virtual server

	3.1. Virtual server group

	The configuration block looks like :

virtual_server_group <STRING> {
	<IP ADDRESS> <PORT>		# VIP VPORT
	<IP ADDRESS> <PORT>
	...
	<IP ADDRESS RANGE> <PORT>	# VIP range VPORT
	<IP ADDRESS RANGE> <PORT>
	...
	fwmark <INTEGER>		# fwmark
	fwmark <INTEGER>
	...
}

Note:	<IP ADDRESS RANGE> has the form of : XXX.YYY.ZZZ.WWW-VVV, define
	the IP address range starting at WWW and monotonaly incremented by
	one to VVV. Example : 192.168.200.1-10 means .1 to .10 IP addresses.

	3.2. Virtual server

	The configuration block looks like :

	A virtual_server can be either :
	* vip vport declaration
	* fwmark declaration
	* group declaration

	Note: Where an option can be configured for a virtual server, real server,
	and possibly checker, the virtual server setting is the default for real servers,
	and the real server setting is the default for checkers.

virtual_server <IP ADDRESS> <PORT> {	# VS IP/PORT declaration
virtual_server fwmark <INTEGER>    {	# VS fwmark declaration
virtual_server group <STRING>      {	# VS group declaration
    ip_family inet|inet6		# Address family
    delay_loop <INTEGER>		# delay timer for service polling
    lvs_sched rr|wrr|lc|wlc|lblc|sh|dh|fo|ovf|lblcr|sed|nq
					# LVS scheduler used
    hashed				# Apply hashing
    flag-1				# Apply scheduler flag 1
    flag-2				# Apply scheduler flag 2
    flag-3				# Apply scheduler flag 3
    sh-port				# Apply sh-port scheduler flag (only for sh scheduler,
					#  same as flag-2 for sh scheduler)
    sh-fallback				# Apply sh-fallback scheduler flag (only for sh scheduler,
					#  same as flag-1 for sh scheduler)
    ops					# Apply One-Packet-Scheduling (only for UDP)
    lvs_method NAT|DR|TUN		# default LVS method to use
    persistence_engine <STRING>	        # LVS persistence engine name
    persistence_timeout [<INTEGER>]	# LVS persistence timeout, default 6 minutes
    persistence_granularity <NETMASK>	# LVS granularity mask
    protocol TCP|UDP|SCTP               # L4 protocol
    ha_suspend				# If VS IP address is not set, suspend
					#  healthcheckers activity
    virtualhost <STRING>		# Default VirtualHost string to use for
					#  HTTP_GET or SSL_GET

    # Assume silently all RSs down and healthchecks
    # failed on start. This helps preventing false
    # positive actions on startup. Alpha mode is
    # disabled by default.
    alpha

    # On daemon shutdown, consider quorum and RS
    # down notifiers for execution, where appropriate.
    # Omega mode is disabled by default.
    omega

    # Minimum total weight of all live servers in
    # the pool necessary to operate VS with no
    # quality regression. Defaults to 1.
    quorum <INT>

    # Tolerate this much weight units compared to the
    # nominal quorum, when considering quorum gain
    # or loss. A flap dampener. Defaults to 0.
    hysteresis <INT>

    # Script to launch when quorum is gained.
    quorum_up <STRING>|<QUOTED-STRING> [username [groupname]]

    # Script to launch when quorum is lost.
    quorum_down <STRING>|<QUOTED-STRING> [username [groupname]]

    sorry_server <IP ADDRESS> <PORT>	# RS to add to LVS topology when the
					#  quorum isn't achieved.
					#  If a sorry server is configured, all
					#  real servers will be brought down when
					#  the quorum is not achieved.
    sorry_server_inhibit		# applies inhibit_on_failure behaviour
					# to the sorry_server
    sorry_server_lvs_method NAT|DR|TUN	# LVS method to use for sorry server

    retry <INTEGER>			# number of retries before fail
    delay_before_retry <INTEGER>	# delay before retry (default 1 unless otherwise specified)
    warmup <INTEGER>			# random delay for maximum N seconds
    delay_loop <INTEGER>		# delay timer for service polling
    inhibit_on_failure			# Set weight to 0 on healthchecker failure

    real_server <IP ADDRESS> <PORT> {	# RS declaration
        weight <INTEGER>		# weight to use (default: 1)
        lvs_method NAT|DR|TUN		# LVS method to use
        notify_up <STRING>|<QUOTED-STRING> [username [groupname]]
					# Script to launch when
					#  healthchecker consider service
					#  as up.
        notify_down <STRING>|<QUOTED-STRING> [username [groupname]]
					# Script to launch when
					#  healthchecker consider service
					#  as down.
	uthreshold <INTEGER>		# maximum number of connections to server
	lthreshold <INTEGER>		# minimum number of connections to server
	alpha <BOOL>			# see above
	retry <INTEGER>			# see above
        delay_before_retry <INTEGER>	# see above
        warmup <INTEGER>		# see above
	delay_loop <INTEGER>		# see above
        inhibit_on_failure <BOOL>	# see above
        virtualhost <STRING>		# Default VirtualHost string to use for
					#  HTTP_GET or SSL_GET (overrides
					#  virtual_server virtualhost)

        # healthcheckers. Can be multiple of each type
        # HTTP_GET|SSL_GET|TCP_CHECK|SMTP_CHECK|DNS_CHECK|MISC_CHECK

	# All checkers have the following options, except MISC_CHECK which only has alpha onwards:
        CHECKER_TYPE {
            connect_ip <IP ADDRESS>	# IP address to connect (default real_server address)
            connect_port <PORT>		# Port to connect (default real_server port)
            bindto <IP ADDRESS>		# IP address to bind to
	    bind_if <IFNAME>		# Interface to bind to; needed if the bindto
					#  address is IPv6 link local
            bind_port <PORT>		# Port to bind to
            connect_timeout <INTEGER>   # Timeout connection
            fwmark <INTEGER>		# fwmark to set on socket (SO_MARK)
	    alpha <BOOL>		# see above
            retry <INTEGER>		# number of retries before fail
            delay_before_retry <INTEGER> # delay before retry (default 1 unless otherwise specified)
            warmup <INTEGER>		# random delay for maximum N seconds
	    delay_loop <INTEGER>	# delay timer for service polling
	}

	# The following options are additional checker specific

        HTTP_GET|SSL_GET {		# HTTP and SSL healthcheckers
            url {			# A set of url to test
              path <STRING>		# Path
              digest <STRING>		# Digest computed with genhash
              status_code <INTEGER>	# status code returned into the HTTP
                                        #   header. I not specified, then any
					#   2xx code is accepted.
              virtualhost <STRING>	# VirtualHost string to use. If not set
					#  uses virtualhost from checker or real
					#  or virtual_server.
            }
            url {
              path <STRING>
              digest <STRING>
              status_code <INTEGER>
	      virtualhost <STRING>
            }
            ...

            virtualhost <STRING>	# VirtualHost string to use. If not set
					#  uses virtualhost from real or
					#  virtual_server.
        }

        TCP_CHECK {				# TCP healthchecker
	    # No additional options
        }

        SMTP_CHECK {				# SMTP healthchecker
            helo_name <STRING>|<QUOTED-STRING>	# Host to use for the HELO request
        }

        DNS_CHECK {				# DNS healthchecker
            type A|NS|CNAME|SOA|MX|TXT|AAAA	# DNS query type (default SOA)
            name <STRING>			# Domain name to use for the DNS query
        }

        MISC_CHECK {				# MISC healthchecker
            misc_path <STRING>|<QUOTED-STRING>	# External system script or program
            misc_timeout <INTEGER>		# Script execution timeout

            # If set, exit code from healthchecker is used
            # to dynamically adjust the weight as follows:
            #   exit status 0: svc check success, weight
            #     unchanged.
            #   exit status 1: svc check failed.
            #   exit status 2-255: svc check success, weight
            #     changed to 2 less than exit status.
            #   (for example: exit status of 255 would set
            #     weight to 253)
	    # NOTE: do not have more than one dynamic MISC_CHECK per real_server.
            misc_dynamic
	    user USERNAME [GROUPNAME]		# Specify user/group to run script under
        }
    }
}<|MERGE_RESOLUTION|>--- conflicted
+++ resolved
@@ -60,7 +60,6 @@
 
 The unicast peers for main will be 1.2.3.5 and 1.2.3.6.
 
-<<<<<<< HEAD
 0.3. Scripts
 
 There are three classes of scripts can be configured to be executed.
@@ -89,27 +88,26 @@
 signal. Scripts will be sent SIGTERM if their parent terminates, or it is a script
 the keepalived is awaiting its exit status and it has run for too long.
 
-0.4 Configuration file syntax parser
+0.4 include directive
+
+It is possible to include further configuration files from within a configuration
+file, and this can be done to any depth.
+
+The format of the include directive is:
+include FILENAME
+
+FILENAME can be a fully qualified or relative pathname, and can include wildcards,
+including csh style brace expressions such as "{foo/{,cat,dog},bar}".
+
+After opening an included file, the current directory is set to the directory of
+the file itself, so any relative paths included from a file are relative to the
+directory of the including file itself.
+
+0.5 Configuration file syntax parser
 
 Traditionally the configuration file parser has not been one of the strengths of
 keepalived. yukki maintains a project on github that is a keepalived syntax
 checker that may be of use. It can be downloaded from https://github.com/yuuki/gokc
-=======
-0.3 include directive
-
-It is possible to include further configuration files from within a configuration
-file, and this can be done to any depth.
-
-The format of the include directive is:
-include FILENAME
-
-FILENAME can be a fully qualified or relative pathname, and can include wildcards,
-including csh style brace expressions such as "{foo/{,cat,dog},bar}".
-
-After opening an included file, the current directory is set to the directory of
-the file itself, so any relative paths included from a file are relative to the
-directory of the including file itself.
->>>>>>> 6f6e6d73
 
 1. Globals configurations
 
