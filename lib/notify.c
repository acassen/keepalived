/*
 * Soft:        Keepalived is a failover program for the LVS project
 *              <www.linuxvirtualserver.org>. It monitor & manipulate
 *              a loadbalanced server pool using multi-layer checks.
 *
 * Part:        Forked system call to launch an extra script.
 *
 * Author:      Alexandre Cassen, <acassen@linux-vs.org>
 *
 *              This program is distributed in the hope that it will be useful,
 *              but WITHOUT ANY WARRANTY; without even the implied warranty of
 *              MERCHANTABILITY or FITNESS FOR A PARTICULAR PURPOSE.
 *              See the GNU General Public License for more details.
 *
 *              This program is free software; you can redistribute it and/or
 *              modify it under the terms of the GNU General Public License
 *              as published by the Free Software Foundation; either version
 *              2 of the License, or (at your option) any later version.
 *
 * Copyright (C) 2001-2012 Alexandre Cassen, <acassen@linux-vs.org>
 */

#include "config.h"

#ifndef _GNU_SOURCE
#define _GNU_SOURCE
#endif
#include <unistd.h>
#include <stdlib.h>
#include <syslog.h>
#include <fcntl.h>
#include <errno.h>
#include <signal.h>
#include <grp.h>
#include <sys/types.h>
#include <string.h>
#include <sys/stat.h>
#include <pwd.h>
#include <limits.h>
#include <stdlib.h>

#include "notify.h"
#include "signals.h"
#include "logger.h"
#include "utils.h"
#include "vector.h"
#include "parser.h"


uid_t default_script_uid;				/* Default user/group for script execution */
gid_t default_script_gid;
static bool default_script_uid_set = false;
static bool default_user_fail = false;			/* Set if failed to set default user,
							   unless it defaults to root */
static char *path;
static bool path_is_malloced;
static size_t getpwnam_buf_len;				/* Buffer length needed for getpwnam_r/getgrname_r */

/* perform a system call */
static int
system_call(const char *cmdline, uid_t uid, gid_t gid)
{
	int retval;

	/* Drop our privileges if configured */
	if (gid) {
		retval = setgid(gid);
		if (retval < 0) {
			log_message(LOG_ALERT, "Couldn't setgid: %d (%m)", gid);
			return -1;
		}

		/* Clear any extra supplementary groups */
		retval = setgroups(1, &gid);
		if (retval < 0) {
			log_message(LOG_ALERT, "Couldn't setgroups: %d (%m)", gid);
			return -1;
		}
	}

	if (uid) {
		retval = setuid(uid);
		if (retval < 0) {
			log_message(LOG_ALERT, "Couldn't setuid: %d (%m)", uid);
			return -1;
		}
	}

	/* system() fails if SIGCHLD is set to SIG_IGN */
	signal_set(SIGCHLD, (void*)SIG_DFL, NULL);

	retval = system(cmdline);
	if (retval == -1) {
		/* other error */
		log_message(LOG_ALERT, "Error exec-ing command: %s", cmdline);
	} else if (WIFEXITED(retval)) {
		if (retval == 127) {
			/* couldn't exec /bin/sh or couldn't find command */
			log_message(LOG_ALERT, "Couldn't find command: %s", cmdline);
		} else if (retval == 126) {
			/* don't have sufficient privilege to exec command */
			log_message(LOG_ALERT, "Insufficient privilege to exec command: %s", cmdline);
		}
	}

	return retval;
}

static void
script_setup(void)
{
	signal_handler_script();

	set_std_fd(false);
}

void print_exit_status(int status) {
	if (WIFEXITED(status)) {
		log_message(LOG_DEBUG, "Notify script terminated normally. Exit status = %d", status);
	} else if (WIFSIGNALED(status)) {
		log_message(LOG_DEBUG, "Notify script terminated abnormally. Signal number = %d%s", WTERMSIG(status));
	} else if (WIFSTOPPED(status)) {
		log_message(LOG_DEBUG, "Notify script stopped. Signal number = %d", WSTOPSIG(status));
	}
}

/* Execute external script/program */
int
notify_exec(const notify_script_t *script)
{
	pid_t pid;

	pid = fork();

	/* In case of fork is error. */
	if (pid < 0) {
		log_message(LOG_INFO, "Failed fork process");
		return -1;
	}

	/* In case of this is parent process */
	if (pid) {
		int status = 0;
		wait(&status);
		print_exit_status(status);
		return 0;
<<<<<<< HEAD
	}
=======

#ifdef _MEM_CHECK_
	skip_mem_dump();
#endif

>>>>>>> 88967ca0
	script_setup();

	system_call(script->name, script->uid, script->gid);

	exit(0);
}

int
system_call_script(thread_master_t *m, int (*func) (thread_t *), void * arg, unsigned long timer, const char* script, uid_t uid, gid_t gid)
{
	int status;
	pid_t pid;

	/* Daemonization to not degrade our scheduling timer */
	pid = fork();

	/* In case of fork is error. */
	if (pid < 0) {
		log_message(LOG_INFO, "Failed fork process");
		return -1;
	}

	/* In case of this is parent process */
	if (pid) {
		thread_add_child(m, func, arg, pid, timer);
		return 0;
	}

	/* Child part */
#ifdef _MEM_CHECK_
	skip_mem_dump();
#endif

	setpgid(0, 0);

	script_setup();

	status = system_call(script, uid, gid);

	if (status < 0 || !WIFEXITED(status) || WEXITSTATUS(status >= 126))
		exit(0); /* Script errors aren't server errors */

	exit(WEXITSTATUS(status));
}

void
script_killall(thread_master_t *m, int signo)
{
	sigset_t old_set, child_wait;
	thread_t *thread;
	pid_t p_pgid, c_pgid;

	sigprocmask(0, NULL, &old_set);
	if (!sigismember(&old_set, SIGCHLD)) {
		sigemptyset(&child_wait);
		sigaddset(&child_wait, SIGCHLD);
		sigprocmask(SIG_BLOCK, &child_wait, NULL);
	}

	thread = m->child.head;

	p_pgid = getpgid(0);

	while (thread) {
		c_pgid = getpgid(thread->u.c.pid);
		if (c_pgid != p_pgid) {
			kill(-c_pgid, signo);
		}
		thread = thread->next;
	}

	if (!sigismember(&old_set, SIGCHLD))
		sigprocmask(SIG_UNBLOCK, &child_wait, NULL);
}

static bool
is_executable(struct stat *buf, uid_t uid, gid_t gid)
{
	return (uid == 0 && buf->st_mode & (S_IXUSR | S_IXGRP | S_IXOTH)) ||
	       (uid == buf->st_uid && buf->st_mode & S_IXUSR) ||
	       (uid != buf->st_uid && 
		((gid == buf->st_gid && buf->st_mode & S_IXGRP) ||
		 (gid != buf->st_gid && buf->st_mode & S_IXOTH)));
}

/* The following function is essentially __execve() from glibc */
static int
find_path(notify_script_t *script, bool full_string)
{
	size_t filename_len;
	size_t file_len;
	size_t path_len;
	char *file = script->name;
	struct stat buf;
	int ret;
	int ret_val = ENOENT;
	int sgid_num;
	gid_t *sgid_list = NULL;
	char *space = NULL;
	const char *subp;
	bool got_eacces = false;
	const char *p;

	/* We check the simple case first. */
	if (*file == '\0')
		return ENOENT;

	if (!full_string) {
		if ((space = strchr(file, ' ')))
			*space = '\0';
	}

	filename_len = strlen(file);
	if (filename_len >= PATH_MAX) {
		ret_val = ENAMETOOLONG;
		goto exit1;
	}

	/* Don't search when it contains a slash. */
	if (strchr (file, '/') != NULL) {
		ret_val = 0;
		goto exit1;
	}

	/* Get the path if we haven't already done so, and if that doesn't
	 * exist, use CS_PATH */
	if (!path) {
		path = getenv ("PATH");

		if (!path) {
			size_t cs_path_len;
			path = MALLOC(cs_path_len = confstr(_CS_PATH, NULL, 0));
			confstr(_CS_PATH, path, cs_path_len);
			path_is_malloced = true;
		}
	}

	/* Although GLIBC does not enforce NAME_MAX, we set it as the maximum
	   size to avoid unbounded stack allocation.  Same applies for
	   PATH_MAX. */
	file_len = strnlen (file, NAME_MAX + 1);
	path_len = strnlen (path, PATH_MAX - 1) + 1;

	if (file_len > NAME_MAX) {
		ret_val = ENAMETOOLONG;
		goto exit1;
	}

	/* Set file access to the relevant uid/gid */
	if (script->gid) {
		if (setegid(script->gid)) {
			log_message(LOG_INFO, "Unable to set egid to %d (%m)", script->gid);
			ret_val = EACCES;
			goto exit1;
		}

		/* Get our supplementary groups */
		sgid_num = getgroups(0, NULL);
		sgid_list = MALLOC(((size_t)sgid_num + 1) * sizeof(gid_t));
		sgid_num = getgroups(sgid_num, sgid_list);
		sgid_list[sgid_num++] = 0;

		/* Clear the supplementary group list */
		if (setgroups(1, &script->gid)) {
			log_message(LOG_INFO, "Unable to set supplementary gids (%m)");
			ret_val = EACCES;
			goto exit;
		}
	}
	if (script->uid && seteuid(script->uid)) {
		log_message(LOG_INFO, "Unable to set euid to %d (%m)", script->uid);
		ret_val = EACCES;
		goto exit;
	}

	for (p = path; ; p = subp)
	{
		char buffer[path_len + file_len + 1];

		subp = strchrnul (p, ':');

		/* PATH is larger than PATH_MAX and thus potentially larger than
		   the stack allocation. */
		if (subp >= p + path_len) {
			/* There are no more paths, bail out. */
			if (*subp == '\0') {
				ret_val = ENOENT;
				goto exit;
			}

			/* Otherwise skip to next one. */
			continue;
		}

		/* Use the current path entry, plus a '/' if nonempty, plus the file to execute. */
		char *pend = mempcpy (buffer, p, (size_t)(subp - p));
		*pend = '/';
		memcpy (pend + (p < subp), file, file_len + 1);

		ret = stat (buffer, &buf);
		if (!ret) {
			if (!S_ISREG(buf.st_mode))
				ret = EACCES;
			else if (!is_executable(&buf, script->uid, script->gid)) {
				ret = EACCES;
			}
		}
		else
			ret = errno;

		if (!ret) {
			/* Success */
			log_message(LOG_INFO, "WARNING - script `%s` resolved by path search to `%s`. Please specify full path.", script->name, buffer); 

			/* Copy the found file name, and append any parameters */
			file = MALLOC(strlen(buffer) + (space ? strlen(space + 1) + 1 : 0) + 1);
			strcpy(file, buffer);
			if (space) {
				filename_len = strlen(file);
				file[filename_len] = ' ';
				strcpy(file + filename_len + 1, space + 1);
				space = NULL;
			}

			FREE(script->name);
			script->name = file;

			ret_val = 0;
			got_eacces = false;
			goto exit;
		}

		switch (ret)
		{
		case ENOEXEC:
		case EACCES:
			/* Record that we got a 'Permission denied' error.  If we end
			   up finding no executable we can use, we want to diagnose
			   that we did find one but were denied access. */
			got_eacces = true;
		case ENOENT:
		case ESTALE:
		case ENOTDIR:
			/* Those errors indicate the file is missing or not executable
			   by us, in which case we want to just try the next path
			   directory. */
		case ENODEV:
		case ETIMEDOUT:
			/* Some strange filesystems like AFS return even
			   stranger error numbers.  They cannot reasonably mean
			   anything else so ignore those, too. */
			break;

		default:
			/* Some other error means we found an executable file, but
			   something went wrong accessing it; return the error to our
			   caller. */
			ret_val = -1;
			goto exit;
		}

		if (*subp++ == '\0')
			break;
	}

exit:
	/* Restore root euid/egid */
	if (script->uid && seteuid(0))
		log_message(LOG_INFO, "Unable to restore euid after script search (%m)");
	if (script->gid) {
		if (setegid(0))
			log_message(LOG_INFO, "Unable to restore egid after script search (%m)");

		/* restore supplementary groups */
		if (sgid_list) {
			if (setgroups((size_t)sgid_num, sgid_list))
				log_message(LOG_INFO, "Unable to restore supplementary groups after script search (%m)");
			FREE(sgid_list);
		}
	}

exit1:
	if (space)
		*space = ' ';

	/* We tried every element and none of them worked. */
	if (got_eacces) {
		/* At least one failure was due to permissions, so report that error. */
		return EACCES;
	}

	return ret_val;
}

int
check_script_secure(notify_script_t *script, bool script_security, bool full_string)
{
	int flags;
	char *slash;
	char *space = NULL;
	char *next = script->name;
	char sav;
	int ret;
	struct stat buf, file_buf;
	bool need_script_protection = false;
	uid_t old_uid = 0;
	gid_t old_gid = 0;
	char *new_path;
	size_t len;
	char *new_script_name;
	char *new_space;
	int sav_errno;

	if (!script)
		return 0;

	if (!strchr(script->name, '/')) {
		/* It is a bare file name, so do a path search */
		if ((ret = find_path(script, full_string))) {
			if (ret == EACCES)
				log_message(LOG_INFO, "Permissions failure for script %s in path", script->name);
			else
				log_message(LOG_INFO, "Cannot find script %s in path", script->name);
			return SC_NOTFOUND;
		}
	}

	/* Get the permissions for the file itself */
	if (!full_string) {
		space = strchr(script->name, ' ');
		if (space)
			*space = '\0';
	}

	/* Remove symbolic links, /./ and /../, and also check script accessible by the user running it */
	if (script->uid)
		old_uid = geteuid();
	if (script->gid)
		old_gid = getegid();

	if ((script->gid && setegid(script->gid)) ||
	    (script->uid && seteuid(script->uid))) {
		if (script->uid)
			seteuid(old_uid);

		log_message(LOG_INFO, "Unable to set uid:gid %d:%d for script %s - disabling", script->uid, script->gid, script->name);

		if (space)
			*space = ' ';

		return SC_INHIBIT;
	}

	/* Remove /./, /../, multiple /'s, and resolve symbolic links */
	new_path = realpath(script->name, NULL);
	sav_errno = errno;

	if (script->gid)
		setegid(old_gid);
	if (script->uid)
		seteuid(old_uid);

	if (!new_path)
	{
		log_message(LOG_INFO, "Script %s cannot be accessed - %s", script->name, strerror(sav_errno));

		if (space)
			*space = ' ';

		return SC_NOTFOUND;
	}

	if (strcmp(script->name, new_path)) {
		/* The path name is different */
		len = strlen(new_path) + 1;
		if (space)
			len += strlen(space + 1) + 1;
		new_script_name = MALLOC(len);
		strcpy(new_script_name, new_path);
		if (space) {
			new_space = new_script_name + strlen(new_script_name);
			strcat(new_script_name, " ");
			strcat(new_script_name, space + 1);
			space = new_space;
		}

		FREE(script->name);
		script->name = new_script_name;
	}
	free(new_path);

	if (stat(script->name, &file_buf)) {
		log_message(LOG_INFO, "Unable to access script `%s`", script->name);
		if (space)
			*space = ' ';
		return SC_NOTFOUND;
	}
	if (space)
		*space = ' ';

	flags = SC_ISSCRIPT;

	/* We have the final file. Check if root is executing it, or it is set uid/gid root. */
	if (is_executable(&file_buf, script->uid, script->gid)) {
		flags |= SC_EXECUTABLE;
		if (script->uid == 0 || script->gid == 0 ||
		    (file_buf.st_uid == 0 && (file_buf.st_mode & S_IXUSR) && (file_buf.st_mode & S_ISUID)) ||
		    (file_buf.st_gid == 0 && (file_buf.st_mode & S_IXGRP) && (file_buf.st_mode & S_ISGID)))
			need_script_protection = true;
	} else
		log_message(LOG_INFO, "WARNING - script '%s' is not executable for uid:gid %d:%d - disabling.", script->name, script->uid, script->gid);

	if (!need_script_protection)
		return flags;

	next = script->name;
	while (next) {
		slash = next + strcspn(next, "/ ");
		if (*slash)
			next = slash + 1;
		else {
			slash = NULL;
			next = NULL;
		}

		if (slash) {
			/* If full_string, then file name can contain spaces, otherwise it terminates the command */
			if (*slash == ' ') {
				if (full_string)
					continue;
				next = NULL;
			}

			/* We want to check '/' for first time around */
			if (slash == script->name)
				slash++;
			sav = *slash;
			*slash = 0;
		}

		ret = stat(script->name, &buf);

		/* Restore the full path name */
		if (slash)
			*slash = sav;

		if (ret) {
			if (errno == EACCES || errno == ELOOP || errno == ENOENT || errno == ENOTDIR)
				log_message(LOG_INFO, "check_script_secure could not find script '%s'", script->name);
			else
				log_message(LOG_INFO, "check_script_secure('%s') returned errno %d - %s", script->name, errno, strerror(errno));
			return flags | SC_NOTFOUND;
		}

		if (buf.st_uid ||				/* Owner is not root */
		    ((!(buf.st_mode & S_ISVTX) ||		/* Sticky bit not set */
		      buf.st_mode & S_IFREG) &&			/* This is a file */
		     ((buf.st_gid && buf.st_mode & S_IWGRP) ||	/* Group is not root and group write permission */
		      buf.st_mode & S_IWOTH))) {		/* World has write permission */
			log_message(LOG_INFO, "Unsafe permissions found for script '%s'.", script->name);
			flags |= SC_INSECURE;
			if (script_security)
				flags |= SC_INHIBIT;
			break;
		}

	}

	return flags;
}

int
check_notify_script_secure(notify_script_t **script_p, bool script_security, bool full_string)
{
	int flags;
	notify_script_t *script = *script_p;

	if (!script)
		return 0;

	flags = check_script_secure(script, script_security, full_string);

	/* Mark not to run if needs inhibiting */
	if (flags & SC_INHIBIT) {
		log_message(LOG_INFO, "Disabling notify script %s due to insecure", script->name);
		free_notify_script(script_p);
	}
	else if (flags & SC_NOTFOUND) {
		log_message(LOG_INFO, "Disabling notify script %s since not found/accessible", script->name);
		free_notify_script(script_p);
	}
	else if (!(flags & SC_EXECUTABLE))
		free_notify_script(script_p);

	return flags;
}

static void
set_pwnam_buf_len(void)
{
	long buf_len;

	/* Get buffer length needed for getpwnam_r/getgrnam_r */
	if ((buf_len = sysconf(_SC_GETPW_R_SIZE_MAX)) == -1)
		getpwnam_buf_len = 1024;	/* A safe default if no value is returned */
	else
		getpwnam_buf_len = (size_t)buf_len;
	if ((buf_len = sysconf(_SC_GETGR_R_SIZE_MAX)) != -1 &&
	    (size_t)buf_len > getpwnam_buf_len)
		getpwnam_buf_len = (size_t)buf_len;
}

bool
set_uid_gid(const char *username, const char *groupname, uid_t *uid_p, gid_t *gid_p, bool default_user)
{
	uid_t uid;
	gid_t gid;
	struct passwd pwd;
	struct passwd *pwd_p;
	struct group grp;
	struct group *grp_p;
	int ret;
	bool using_default_default_user = false;

	if (!getpwnam_buf_len)
		set_pwnam_buf_len();

	{
		char buf[getpwnam_buf_len];

		if (default_user && !username) {
			using_default_default_user = true;
			username = "keepalived_script";
		}

		if ((ret = getpwnam_r(username, &pwd, buf, sizeof(buf), &pwd_p))) {
			log_message(LOG_INFO, "Unable to resolve %sscript username '%s' - ignoring", default_user ? "default " : "", username);
			return true;
		}
		if (!pwd_p) {
			if (using_default_default_user)
				log_message(LOG_INFO, "WARNING - default user '%s' for script execution does not exist - please create.", username);
			else
				log_message(LOG_INFO, "%script user '%s' does not exist", default_user ? "Default s" : "S", username);
			return true;
		}

		uid = pwd.pw_uid;
		gid = pwd.pw_gid;

		if (groupname) {
			if ((ret = getgrnam_r(groupname, &grp, buf, sizeof(buf), &grp_p))) {
				log_message(LOG_INFO, "Unable to resolve %sscript group name '%s' - ignoring", default_user ? "default " : "", groupname);
				return true;
			}
			if (!grp_p) {
				log_message(LOG_INFO, "%script group '%s' does not exist", default_user ? "Default s" : "S", groupname);
				return true;
			}
			gid = grp.gr_gid;
		}

		*uid_p = uid;
		*gid_p = gid;
	}

	return false;
}

bool
set_default_script_user(const char *username, const char *groupname, bool script_security)
{
	if (!default_script_uid_set || username) {
		/* Even if we fail to set it, there is no point in trying again */
		default_script_uid_set = true;

		if (set_uid_gid(username, groupname, &default_script_uid, &default_script_gid, true)) {
			if (username || script_security)
				default_user_fail = true;
		}
		else
			default_user_fail = false;
	}

	return default_user_fail;
}

bool
set_script_uid_gid(vector_t *strvec, unsigned keyword_offset, uid_t *uid_p, gid_t *gid_p)
{
	char *username;
	char *groupname;

	username = strvec_slot(strvec, keyword_offset);
	if (vector_size(strvec) > keyword_offset + 1)
		groupname = strvec_slot(strvec, keyword_offset + 1);
	else
		groupname = NULL;

	return set_uid_gid(username, groupname, uid_p, gid_p, false);
}

notify_script_t*
notify_script_init(vector_t *strvec, const char *type, bool script_security)
{
	notify_script_t *script = MALLOC(sizeof(notify_script_t));

	script->name = set_value(strvec);

	if (vector_size(strvec) > 2) {
		if (set_script_uid_gid(strvec, 2, &script->uid, &script->gid)) {
			log_message(LOG_INFO, "Invalid user/group for %s script %s - ignoring", type, script->name);
			FREE(script);
			return NULL;
		}
        }
	else {
		if (set_default_script_user(NULL, NULL, script_security)) {
			log_message(LOG_INFO, "Failed to set default user for %s script %s - ignoring", type, script->name);
			FREE(script);
			return NULL;
		}

		script->uid = default_script_uid;
		script->gid = default_script_gid;
	}

	return script;
}<|MERGE_RESOLUTION|>--- conflicted
+++ resolved
@@ -144,15 +144,12 @@
 		wait(&status);
 		print_exit_status(status);
 		return 0;
-<<<<<<< HEAD
-	}
-=======
+	}
 
 #ifdef _MEM_CHECK_
 	skip_mem_dump();
 #endif
-
->>>>>>> 88967ca0
+  
 	script_setup();
 
 	system_call(script->name, script->uid, script->gid);
